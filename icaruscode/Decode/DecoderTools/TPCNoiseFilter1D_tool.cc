--- conflicted
+++ resolved
@@ -69,12 +69,8 @@
      */
     virtual void process_fragment(detinfo::DetectorClocksData const&,
                                   const daq::INoiseFilter::ChannelPlaneVec&,
-<<<<<<< HEAD
-                                  const icarus_signal_processing::ArrayFloat&) override;
-=======
                                   const icarus_signal_processing::ArrayFloat&,
                                   const size_t&) override;
->>>>>>> 851e7ef0
 
     /**
      *  @brief Recover the channels for the processed fragment
@@ -245,12 +241,8 @@
 
 void TPCNoiseFilter1DMC::process_fragment(detinfo::DetectorClocksData const&,
                                           const daq::INoiseFilter::ChannelPlaneVec&   channelPlaneVec,
-<<<<<<< HEAD
-                                          const icarus_signal_processing::ArrayFloat& dataArray)
-=======
                                           const icarus_signal_processing::ArrayFloat& dataArray,
                                           const size_t&                               coherentNoiseGrouping)
->>>>>>> 851e7ef0
 {
     cet::cpu_timer theClockTotal;
 
@@ -295,12 +287,8 @@
         std::vector<geo::WireID> widVec = fGeometry->ChannelToWire(fChannelIDVec[idx]);
 
         // Handle the filter function to use for this channel
-<<<<<<< HEAD
-        unsigned int plane = channelPlaneVec[idx].second;
-=======
         // Note the modulus... this to enable a workaround for the wirecell 2D drift which misses the channels with no signal
         unsigned int plane = channelPlaneVec[idx].second % 3;
->>>>>>> 851e7ef0
 
         // Set the threshold which toggles between planes
         fThresholdVec[idx / coherentNoiseGrouping] = fThreshold[plane];
