--- conflicted
+++ resolved
@@ -21,10 +21,7 @@
                            OutputRawWavePath:   "RAW"
                            OutputCoherentPath:  "Cor"
                            DiagnosticOutput:    false
-<<<<<<< HEAD
-=======
                            CoherentGrouping:    64
->>>>>>> 851e7ef0
                            DecoderTool:         @local::TPCNoiseFilter1DTool
                        }
   
