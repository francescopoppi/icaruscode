--- conflicted
+++ resolved
@@ -92,10 +92,7 @@
     // Function to do the work
     void processSingleImage(const detinfo::DetectorClocksData&,
                             const ChannelArrayPair&,
-<<<<<<< HEAD
-=======
                             size_t,
->>>>>>> 851e7ef0
                             ConcurrentRawDigitCol&,
                             ConcurrentRawDigitCol&,
                             ConcurrentRawDigitCol&,
@@ -108,10 +105,7 @@
                             const art::InputTag&, 
                             detinfo::DetectorClocksData const&,
                             ChannelArrayPairVec const&,
-<<<<<<< HEAD
-=======
                             size_t const&,
->>>>>>> 851e7ef0
                             ConcurrentRawDigitCol&,
                             ConcurrentRawDigitCol&,
                             ConcurrentRawDigitCol&,
@@ -144,11 +138,7 @@
             {
                 const ChannelArrayPair& channelArrayPair = fChannelArrayPairVec[idx];
 
-<<<<<<< HEAD
-                fMCDecoderICARUSTPCwROI.processSingleImage(fClockData, channelArrayPair, fConcurrentRawDigits, fConcurrentRawRawDigits, fCoherentRawDigits, fConcurrentROIs);
-=======
                 fMCDecoderICARUSTPCwROI.processSingleImage(fClockData, channelArrayPair, fCoherentNoiseGrouping, fConcurrentRawDigits, fConcurrentRawRawDigits, fCoherentRawDigits, fConcurrentROIs);
->>>>>>> 851e7ef0
             }
         }
     private:
@@ -417,15 +407,9 @@
         auto const clockData = art::ServiceHandle<detinfo::DetectorClocksService>()->DataFor(event);
     
         // ... repackage the input MC data to format suitable for noise processing
-<<<<<<< HEAD
-        processSingleLabel(event, rawDigitLabel, clockData, channelArrayPairVec, concurrentRawDigits, concurrentRawRawDigits, coherentRawDigits, concurrentROIs);
-
-//        multiThreadImageProcessing imageProcessing(*this, clockData, channelArrayPairVec, concurrentRawDigits, concurrentRawRawDigits, coherentRawDigits, concurrentROIs);
-=======
         processSingleLabel(event, rawDigitLabel, clockData, channelArrayPairVec, fCoherentNoiseGrouping, concurrentRawDigits, concurrentRawRawDigits, coherentRawDigits, concurrentROIs);
 
 //        multiThreadImageProcessing imageProcessing(*this, clockData, channelArrayPairVec, fCoherentNoiseGrouping, concurrentRawDigits, concurrentRawRawDigits, coherentRawDigits, concurrentROIs);
->>>>>>> 851e7ef0
 //
 //        tbb::parallel_for(tbb::blocked_range<size_t>(0, fNumROPs), imageProcessing);
     
@@ -496,10 +480,7 @@
                                                 const art::InputTag&               inputLabel,
                                                 detinfo::DetectorClocksData const& clockData,
                                                 ChannelArrayPairVec         const& channelArrayPairVec,
-<<<<<<< HEAD
-=======
                                                 size_t                      const& coherentNoiseGrouping,
->>>>>>> 851e7ef0
                                                 ConcurrentRawDigitCol&             concurrentRawDigits,
                                                 ConcurrentRawDigitCol&             concurrentRawRawDigits,
                                                 ConcurrentRawDigitCol&             coherentRawDigits,
@@ -540,7 +521,6 @@
         for(const auto& rawDigit : rawDigitVec)
         {
             raw::ChannelID_t channel = rawDigit->Channel();
-<<<<<<< HEAD
 
             ChannelToBoardWirePlaneMap::const_iterator channelToBoardItr = fChannelToBoardWirePlaneMap.find(channel);
 
@@ -561,75 +541,6 @@
             if (boardMapItr == boardToChannelArrayPairMap.end())
             {
                 const auto [mapItr, success] = 
-                    boardToChannelArrayPairMap.insert({readoutBoardID,{daq::INoiseFilter::ChannelPlaneVec(MAXCHANNELS),icarus_signal_processing::ArrayFloat(MAXCHANNELS,icarus_signal_processing::VectorFloat(dataSize))}});
-
-                if (!success) 
-                {
-                    std::cout << "+++> failed to insert data structure! " << std::endl;
-                    continue;
-                }
-
-                boardMapItr = mapItr;
-                boardWireCountMap[readoutBoardID] = 0;
-            }
-
-           // Decompress data into local holder
-            raw::Uncompress(rawDigit->ADCs(), rawDataVec, rawDigit->Compression());
-
-            // Fill into the data structure
-            icarus_signal_processing::VectorFloat& boardDataVec = boardMapItr->second.second[wireIdx];
-
-            for(size_t tick = 0; tick < dataSize; tick++) boardDataVec[tick] = rawDataVec[tick];
-
-            boardMapItr->second.first[wireIdx] = daq::INoiseFilter::ChannelPlanePair(channel,planeIdx);
-
-            if (++boardWireCountMap[readoutBoardID] == MAXCHANNELS)
-            {
-                processSingleImage(clockData, boardMapItr->second, concurrentRawDigits, concurrentRawRawDigits, coherentRawDigits, concurrentROIs);
-
-                boardToChannelArrayPairMap.erase(boardMapItr);
-
-                // Get the wireIDs for this channel
-//                std::vector<geo::WireID> wids = fGeometry->ChannelToWire(channel);
-//
-//                // Since we work with channels we can ignore the case in the middle of the TPC where there are 
-//                // wires crossing the midplane and just work with the first wire ID
-//                const geo::WireID&  wireID =  wids[0];
-//                const geo::PlaneID& planeID = wireID.planeID();
-//
-//                // Ok, now store things...
-//                unsigned int planeIndex = fPlaneToROPPlaneMap.find(planeID)->second;
-//                unsigned int wire       = channel - fPlaneToWireOffsetMap.find(planeID)->second;
-//
-//                if (wire >= channelArrayPairVec[planeIndex].second.size()) continue;
-//
-//                icarus_signal_processing::VectorFloat& dataVec = channelArrayPairVec[planeIndex].second[wire];
-//
-//                for(size_t tick = 0; tick < dataSize; tick++) dataVec[tick] = rawDataVec[tick];
-//
-//                // Keep track of the channel
-//                channelArrayPairVec[planeIndex].first[wire] = daq::INoiseFilter::ChannelPlanePair(channel,planeID.Plane);
-=======
-
-            ChannelToBoardWirePlaneMap::const_iterator channelToBoardItr = fChannelToBoardWirePlaneMap.find(channel);
-
-            if (channelToBoardItr == fChannelToBoardWirePlaneMap.end())
-            {
-                std::cout << "********************************************************************************" << std::endl;
-                std::cout << "********* We did not find channel " << channel << "*****************************" << std::endl;
-                std::cout << "********************************************************************************" << std::endl;
-                continue;
-            }
-
-            unsigned int readoutBoardID = channelToBoardItr->second.first;
-            unsigned int wireIdx        = channelToBoardItr->second.second.first;
-            unsigned int planeIdx       = channelToBoardItr->second.second.second;
-
-            BoardToChannelArrayPairMap::iterator boardMapItr = boardToChannelArrayPairMap.find(readoutBoardID);
-
-            if (boardMapItr == boardToChannelArrayPairMap.end())
-            {
-                const auto [mapItr, success] = 
                     boardToChannelArrayPairMap.insert({readoutBoardID,{daq::INoiseFilter::ChannelPlaneVec(MAXCHANNELS,{0,3}),icarus_signal_processing::ArrayFloat(MAXCHANNELS,icarus_signal_processing::VectorFloat(dataSize))}});
 
                 if (!success) 
@@ -694,7 +605,6 @@
                 std::cout << std::endl;
 
                 processSingleImage(clockData, boardInfo.second, boardWireCountMap[boardInfo.first], concurrentRawDigits, concurrentRawRawDigits, coherentRawDigits, concurrentROIs);
->>>>>>> 851e7ef0
             }
         }
 
@@ -711,10 +621,7 @@
 
 void MCDecoderICARUSTPCwROI::processSingleImage(const detinfo::DetectorClocksData& clockData,
                                                 const ChannelArrayPair&            channelArrayPair,
-<<<<<<< HEAD
-=======
                                                 size_t                             coherentNoiseGrouping,
->>>>>>> 851e7ef0
                                                 ConcurrentRawDigitCol&             concurrentRawDigitCol,
                                                 ConcurrentRawDigitCol&             concurrentRawRawDigitCol,
                                                 ConcurrentRawDigitCol&             coherentRawDigitCol,
@@ -739,12 +646,9 @@
     // Loop over the channels to recover the RawDigits after filtering
     for(size_t chanIdx = 0; chanIdx < numChannels; chanIdx++)
     {
-<<<<<<< HEAD
-=======
         // Skip if no channel data (plane is wrong)
         if (channelVec[chanIdx].second > 2) continue;
         
->>>>>>> 851e7ef0
         raw::ChannelID_t channel = channelVec[chanIdx].first;
 
         if (fOutputRawWaveform)
