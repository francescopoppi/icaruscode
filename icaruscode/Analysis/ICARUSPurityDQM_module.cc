////////////////////////////////////////////////////////////////////////
//
// ICARUSPurityDQM class
//
// Christian Farnese
//
////////////////////////////////////////////////////////////////////////

//#ifndef ICARUSPURITYDQM_H
//#define ICARUSPURITYDQM_H

#include <iomanip>
#include <TH1F.h>
#include <TProfile.h>
#include <vector>
#include <string>
#include <array>
#include <fstream>

//Framework includes
#include "art/Framework/Core/ModuleMacros.h" 
#include "canvas/Persistency/Common/FindManyP.h"
#include "art/Framework/Principal/Event.h" 
#include "fhiclcpp/ParameterSet.h" 
#include "art/Framework/Principal/Handle.h" 
#include "canvas/Persistency/Common/Ptr.h" 
#include "canvas/Persistency/Common/PtrVector.h" 
#include "art/Framework/Services/Registry/ServiceHandle.h" 
#include "art_root_io/TFileService.h" 
#include "art_root_io/TFileDirectory.h" 
#include "messagefacility/MessageLogger/MessageLogger.h" 

//LArSoft includes
#include "larcore/Geometry/Geometry.h"
#include "nusimdata/SimulationBase/MCTruth.h"
#include "nug4/ParticleNavigation/ParticleList.h"
#include "nug4/ParticleNavigation/EmEveIdCalculator.h"
#include "lardataobj/RecoBase/Hit.h"
#include "lardataobj/RecoBase/Cluster.h"
#include "lardataobj/RecoBase/Wire.h"
#include "lardataobj/RecoBase/Vertex.h"
#include "larsim/MCCheater/BackTracker.h"
#include "lardata/Utilities/AssociationUtil.h"

#include "lardataobj/RawData/RawDigit.h"
#include "lardataobj/RawData/raw.h"

//purity info class
#include "icaruscode/IcarusObj/TPCPurityInfo.hh"

#include "art/Framework/Core/EDAnalyzer.h"
#include <TMath.h>
#include <TH1F.h>
#include "TH2D.h"
#include "TProfile2D.h"
#include <TGraph.h>
#include <TGraphErrors.h>
#include <TGraphAsymmErrors.h>
#include "TF1.h"
#include "TCanvas.h"

class TH1F;
class TH2F;


<<<<<<< HEAD
namespace anab {

  struct TPCPurityInfo{
    
    unsigned int Run;
    unsigned int Subrun;
    unsigned int Event;

    //unsigned int Cryostat;
    unsigned int TPC;

    double Attenuation;

    TPCPurityInfo()
    {
      Run=0;
      Subrun=0;
      Event=0;
      TPC=999999;
      Attenuation = -99;
    }

    void Print()
    {
      std::cout << "TPCPurityInfo:" << std::endl;
      std::cout << "\tRun,Subrun,Event: " << Run << "," << Subrun  << "," << Event;
      std::cout << "\n\tTPC: " << TPC;
      std::cout << "\n\tAttenuation = " << Attenuation;
      std::cout << std::endl;
    }

  };

}



=======
>>>>>>> c0559fd3
///Cluster finding and building 
namespace cluster {
   
  class ICARUSPurityDQM : public art::EDProducer {
    
  public:
    
    explicit ICARUSPurityDQM(fhicl::ParameterSet const& pset);
    virtual ~ICARUSPurityDQM();
    
    /// read access to event
    void produce(art::Event& evt);
    void beginJob();
    void endJob();
    int Nothere(std::vector<int>* a, int b);
    int Notheref(std::vector<float>* a, float b);
    Double_t FoundMeanLog(std::vector<float>* a,float b);
    
  private:

    TH1F* puritytpc0;
    TH1F* puritytpc1;
    TH1F* puritytpc2;
    TH1F* puritytpc3;
    
    TH1F* purityvalues;
    TH1F* purityvalues2;
    TH1F* purityvalues3;
    
    TH1F* h_basediff;
    TH1F* h_base1;
    TH1F* h_base2;
    TH1F* h_basebase;
    

    TH1F* h_rms;
    TH1F* fRun; 
    TH2D* fRunSub;

    std::vector<art::InputTag>  fDigitModuleLabel;
    short fPrintLevel;
    float fValoretaufcl; 

    bool fPersistPurityInfo;
    
  }; // class ICARUSPurityDQM
  
}

//#endif 

namespace cluster{

  //--------------------------------------------------------------------
  ICARUSPurityDQM::ICARUSPurityDQM(fhicl::ParameterSet const& pset)
    : EDProducer(pset)
    , fDigitModuleLabel     (pset.get< std::vector<art::InputTag> > ("RawModuleLabel"))
    , fPrintLevel           (pset.get< short >       ("PrintLevel"))
    , fValoretaufcl         (pset.get< float >       ("ValoreTauFCL"))
    , fPersistPurityInfo    (pset.get< bool  >       ("PersistPurityInfo",true))
  {

    //declare what we produce .. allow it to not be persistable to the event
    if(fPersistPurityInfo)
      produces< std::vector<anab::TPCPurityInfo> >("",art::Persistable::Yes);
    else
      produces< std::vector<anab::TPCPurityInfo> >("",art::Persistable::No);      

    
  }
  
  //------------------------------------------------------------------
  ICARUSPurityDQM::~ICARUSPurityDQM()
  {
  
  }
  
  void ICARUSPurityDQM::beginJob()
  {
  
    // get access to the TFile service
    art::ServiceHandle<art::TFileService> tfs;
  
    purityvalues = tfs->make<TH1F>("purityvalues","purityvalues",20000,-10,10);
    h_basediff = tfs->make<TH1F>("h_basediff","h_basediff",10000,-20,20);
    h_basebase = tfs->make<TH1F>("h_basebase","h_basebase",10000,-20,20);
    h_base1 = tfs->make<TH1F>("h_base1","h_base1",10000,-20,20);
    h_base2 = tfs->make<TH1F>("h_base2","h_base2",10000,-20,20);
    
    h_rms = tfs->make<TH1F>("h_rms","h_rms",2000,0,20);
    fRun=tfs->make<TH1F>("fRun","Events per run", 4000,0.5 ,4000.5);
    fRunSub=tfs->make<TH2D>("fRunSub","Events per run", 4000,0.5 ,4000.5,50,0.5,50.5);

    purityvalues2 = tfs->make<TH1F>("purityvalues2","purityvalues2",20000,-10,10);
    puritytpc0 = tfs->make<TH1F>("puritytpc0","puritytpc0",20000,-10,10);
    puritytpc1 = tfs->make<TH1F>("puritytpc1","puritytpc1",20000,-10,10);
    puritytpc2 = tfs->make<TH1F>("puritytpc2","puritytpc2",20000,-10,10);
    puritytpc3 = tfs->make<TH1F>("puritytpc3","puritytpc3",20000,-10,10);
    purityvalues3 = tfs->make<TH1F>("purityvalues3","purityvalues3",20000,-10,10);
    
  }
  
      
 void ICARUSPurityDQM::endJob()
  {
    std::ofstream goodpurofinal("valore_indicativo.out",std::ios::app);
    goodpurofinal << purityvalues2->GetMean() << std::endl;
  }
  
  
  int ICARUSPurityDQM::Nothere(std::vector<int>* a, int b){
    int Cisono=3;
    for(int i=0; i<(int)a->size();i++)
      {
	if((*a)[i]==b)
	  {
	    Cisono=8;
	  }
      }
    
    return Cisono;//se "ci sono" vale 8 allora l'intero b e' contenuto nel vettore a mentre se "ci sono" vale 3 a non contiene b.
  }
  
  
  int ICARUSPurityDQM::Notheref(std::vector<float>* a, float b){
    int Cisono=3;
    for(int i=0; i<(int)a->size();i++)
      {
	if((*a)[i]==b)
	  {
	    Cisono=8;
	  }
      }
    
    return Cisono;//se "ci sono" vale 8 allora l'intero b e' contenuto nel vettore a mentre se "ci sono" vale 3 a non contiene b.
  }
  
  Double_t ICARUSPurityDQM::FoundMeanLog(std::vector<float>* a,float b){
    
    int punto_taglio=a->size()*(1-b)+0.5;
    
    std::vector<float>* usedhere=new std::vector<float>;
    for(int jj=0;jj<punto_taglio+1;jj++)
      {
	//cout << jj << endl;
	float maximum=0;
	for(int j=0;j<(int)a->size();j++)
	  {
	    if((*a)[j]>maximum && Notheref(usedhere,(*a)[j])==3)
	      {
		maximum=(*a)[j];
	      }
            }
	//cout << maximum << endl;
	usedhere->push_back(maximum);
      }
    //cout << (*usedhere)[punto_taglio] << endl;
    return (*usedhere)[punto_taglio-1];
  }
  
  
  
  
  void ICARUSPurityDQM::produce(art::Event& evt)
  {
    
    
    std::cout << " Inizia Purity ICARUS Ana " << std::endl;
    // code stolen from TrackAna_module.cc
    art::ServiceHandle<geo::Geometry>      geom;
    unsigned int  fDataSize;
    std::vector<short> rawadc;      //UNCOMPRESSED ADC VALUES.
    // get all hits in the event
    //InputTag cluster_tag { "fuzzycluster" }; //CH comment trovato con eventdump code
    
    //to get run and event info, you use this "eventAuxillary()" object.
    art::Timestamp ts = evt.time();
    std::cout << "Processing for Purity " << " Run " << evt.run() << ", " << "Event " << evt.event() << " and Time " << ts.value() << std::endl;
    
    fRun->Fill(evt.run());
    fRunSub->Fill(evt.run(),evt.subRun());
    art::Handle< std::vector<raw::RawDigit> > digitVecHandle;
    std::vector<const raw::RawDigit*> rawDigitVec;
    
    
    //setup output vector
    std::unique_ptr< std::vector<anab::TPCPurityInfo> > outputPtrVector(new std::vector<anab::TPCPurityInfo>() );
    std::vector<anab::TPCPurityInfo> outputVec(*outputPtrVector);
    
    anab::TPCPurityInfo purity_info;
    purity_info.Run = evt.run();
    purity_info.Subrun = evt.subRun();
    purity_info.Event = evt.event();
<<<<<<< HEAD

    std::cout << "Calling at the beginning…" << std::endl;    //    std::cout<<"HERE"<<std::endl;
    purity_info.Print();
    // std::cout<<"DONE"<<std::endl;

=======
    
    purity_info.Print();
    
    
>>>>>>> c0559fd3
    for(const auto& digitlabel : fDigitModuleLabel)
      {
	evt.getByLabel(digitlabel, digitVecHandle);
	std::vector<const raw::RawDigit*> rawDigitVec;
	
	if (digitVecHandle.isValid())
	  {
	    // Sadly, the RawDigits come to us in an unsorted condition which is not optimal for
	    // what we want to do here. So we make a vector of pointers to the input raw digits and sort them
	    // Ugliness to fill the pointer vector...
	    for(size_t idx = 0; idx < digitVecHandle->size(); idx++) 
	      rawDigitVec.push_back(&digitVecHandle->at(idx));
	    // Sort (use a lambda to sort by channel id)
	    std::sort(rawDigitVec.begin(),
		      rawDigitVec.end(),
		      [](const raw::RawDigit* left, const raw::RawDigit* right) {return left->Channel() < right->Channel();});
	  }
	
	
	std::vector<int> *www0=new std::vector<int>;
	std::vector<float> *sss0=new std::vector<float>;
	std::vector<float> *hhh0=new std::vector<float>;
	std::vector<float> *ehh0=new std::vector<float>;
	std::vector<int> *www1=new std::vector<int>;
	std::vector<float> *sss1=new std::vector<float>;
	std::vector<float> *hhh1=new std::vector<float>;
	std::vector<float> *ehh1=new std::vector<float>;
	std::vector<int> *www2=new std::vector<int>;
	std::vector<float> *sss2=new std::vector<float>;
	std::vector<float> *hhh2=new std::vector<float>;
	std::vector<float> *ehh2=new std::vector<float>;
	std::vector<int> *www3=new std::vector<int>;
	std::vector<float> *sss3=new std::vector<float>;
	std::vector<float> *hhh3=new std::vector<float>;
	std::vector<float> *ehh3=new std::vector<float>;
	std::vector<int> *ccc0=new std::vector<int>;
	std::vector<int> *ccc1=new std::vector<int>;
	std::vector<int> *ccc2=new std::vector<int>;
	std::vector<int> *ccc3=new std::vector<int>;
	std::vector<float> *aaa0=new std::vector<float>;
	std::vector<float> *aaa1=new std::vector<float>;
	std::vector<float> *aaa2=new std::vector<float>;
	std::vector<float> *aaa3=new std::vector<float>;
	
	
	
	for(const auto& rawDigit : rawDigitVec)
	  {
	    raw::ChannelID_t channel = rawDigit->Channel();
	    //std::cout << channel << std::endl;
	    std::vector<geo::WireID> wids = geom->ChannelToWire(channel);
	    // for now, just take the first option returned from ChannelToWire
	    geo::WireID wid  = wids[0];
	    // We need to know the plane to look up parameters
	    geo::PlaneID::PlaneID_t plane = wid.Plane;
	    size_t cryostat=wid.Cryostat;
	    size_t tpc=wid.TPC;
	    size_t iWire=wid.Wire;
	    //std::cout << plane << " " << tpc << " " << cryostat << " " << iWire << std::endl;
	    fDataSize = rawDigit->Samples();
	    rawadc.resize(fDataSize);
	    
	    
	    //UNCOMPRESS THE DATA.
	    int pedestal = (int)rawDigit->GetPedestal();
	    float pedestal2 = rawDigit->GetPedestal();
	    float sigma_pedestal = rawDigit->GetSigma();
	    raw::Uncompress(rawDigit->ADCs(), rawadc, pedestal, rawDigit->Compression());
	    //std::cout << pedestal2 << " " << fDataSize << " " << rawadc.size() << " " << sigma_pedestal << std::endl;
	    float massimo=0;
	    float quale_sample_massimo;
	    
	    if (plane==2) {
              TH1F *h111 = new TH1F("h111","delta aree",20000,0,0);
              for (unsigned int ijk=0; ijk<(fDataSize); ijk++)
                {
		  //h111->Fill(rawDigit->ADC(ijk)-pedestal2);
		  //std::cout << rawDigit->ADC(ijk) << " " << rawDigit->ADC(ijk)-pedestal2 << std::endl;
		  if ((rawDigit->ADC(ijk)-pedestal2)>massimo && ijk>150 && ijk<(fDataSize-150))
		    {
		      massimo=(rawDigit->ADC(ijk)-pedestal2);
		      quale_sample_massimo=ijk;
		    }
                }
              //sigma_pedestal=h111->GetRMS();
              //h111->Delete();
              float base_massimo_before=0;
              float base_massimo_after=0;
              for (unsigned int ijk=quale_sample_massimo-150; ijk<quale_sample_massimo-50; ijk++)
		{
                  base_massimo_before+=(rawDigit->ADC(ijk)-pedestal2)*0.01;
		}
              for (unsigned int ijk=quale_sample_massimo+50; ijk<quale_sample_massimo+150; ijk++)
		{
                  base_massimo_after+=(rawDigit->ADC(ijk)-pedestal2)*0.01;
		}
              float basebase=(base_massimo_after+base_massimo_before)*0.5;
              h_basediff->Fill(fabs(base_massimo_after-base_massimo_before));
	      h_base1->Fill(base_massimo_before);
	      h_base2->Fill(base_massimo_after);
	      h_basebase->Fill(basebase);
	      //h_basediff2->Fill(base_massimo_before,base_massimo_after);
              float areaarea=0;
	      /*
		for (unsigned int ijk=quale_sample_massimo-50; ijk<quale_sample_massimo+50; ijk++)
		{
		areaarea+=(rawDigit->ADC(ijk)-pedestal2-basebase);
		}
	      */
              for (unsigned int ijk=0; ijk<(fDataSize); ijk++)
		{
                  if (ijk>(quale_sample_massimo-30) && ijk<(quale_sample_massimo+30)) {
		    //areaarea+=(rawDigit->ADC(ijk)-pedestal2-basebase);
		    areaarea+=(rawDigit->ADC(ijk)-pedestal2);
                  }
                  else{
		    h111->Fill(rawDigit->ADC(ijk)-pedestal2-basebase);
                  }
                  
		}
              sigma_pedestal=h111->GetRMS();
              h111->Delete();
              //std::cout << "MASSIMO BASE " << massimo << " " << base_massimo_before << " " << base_massimo_after << std::endl;
              //h_basediff->Fill(fabs(base_massimo_after-base_massimo_before));
              //h_basediff2->Fill(fabs(base_massimo_after-base_massimo_before),sigma_pedestal);
              h_rms->Fill(sigma_pedestal);
              if (massimo>(5*sigma_pedestal) && fabs(base_massimo_after-base_massimo_before)<sigma_pedestal)
                {
		  
		  if(cryostat==0 && tpc==0)www0->push_back(iWire);
		  if(cryostat==0 && tpc==0)sss0->push_back(quale_sample_massimo);
		  if(cryostat==0 && tpc==0)hhh0->push_back(massimo);
		  if(cryostat==0 && tpc==0)ehh0->push_back(sigma_pedestal);
		  if(cryostat==0 && tpc==0)ccc0->push_back(-1);
		  if(cryostat==0 && tpc==1)www1->push_back(iWire);
		  if(cryostat==0 && tpc==1)sss1->push_back(quale_sample_massimo);
		  if(cryostat==0 && tpc==1)hhh1->push_back(massimo);
		  if(cryostat==0 && tpc==1)ehh1->push_back(sigma_pedestal);
		  if(cryostat==0 && tpc==1)ccc1->push_back(-1);
		  if(cryostat==1 && tpc==0)www2->push_back(iWire);
		  if(cryostat==1 && tpc==0)sss2->push_back(quale_sample_massimo);
		  if(cryostat==1 && tpc==0)hhh2->push_back(massimo);
		  if(cryostat==1 && tpc==0)ehh2->push_back(sigma_pedestal);
		  if(cryostat==1 && tpc==0)ccc2->push_back(-1);
		  if(cryostat==1 && tpc==1)www3->push_back(iWire);
		  if(cryostat==1 && tpc==1)sss3->push_back(quale_sample_massimo);
		  if(cryostat==1 && tpc==1)hhh3->push_back(massimo);
		  if(cryostat==1 && tpc==1)ehh3->push_back(sigma_pedestal);
		  if(cryostat==1 && tpc==1)ccc3->push_back(-1);
		  if(cryostat==0 && tpc==0)aaa0->push_back(areaarea);
		  if(cryostat==0 && tpc==1)aaa1->push_back(areaarea);
		  if(cryostat==1 && tpc==0)aaa2->push_back(areaarea);
		  if(cryostat==1 && tpc==1)aaa3->push_back(areaarea);
		  //std::cout << "MASSIMO " << massimo << " " << quale_sample_massimo << std::endl;
		  //std::cout << plane << " " << tpc << " " << cryostat << " " << iWire << std::endl;
                }
            }
	  }
	
	for (unsigned int ijk=0; ijk<www0->size(); ijk++)
	  {
	    for (unsigned int ijk2=0; ijk2<www0->size(); ijk2++)
	      {
		if (fabs((*www0)[ijk]-(*www0)[ijk2])<5 && ijk!=ijk2 && fabs((*sss0)[ijk]-(*sss0)[ijk2])<150)
		  {
		    if ((*ccc0)[ijk]<0 && (*ccc0)[ijk2]<0)
		      {
			(*ccc0)[ijk]=ijk+1;
			(*ccc0)[ijk2]=ijk+1;
		      }
		    else if ((*ccc0)[ijk]>0 && (*ccc0)[ijk2]<0)
		      {
			(*ccc0)[ijk2]=(*ccc0)[ijk];
		      }
		    else if ((*ccc0)[ijk]<0 && (*ccc0)[ijk2]>0)
		      {
			(*ccc0)[ijk]=(*ccc0)[ijk2];
		      }
		    else if ((*ccc0)[ijk]>0 && (*ccc0)[ijk2]>0)
		      {
			for (unsigned int ijk3=0; ijk3<www0->size(); ijk3++)
			  {
			    if(((*ccc0)[ijk3])==((*ccc0)[ijk2]))(*ccc0)[ijk3]=(*ccc0)[ijk];
			  }
		      }
		  }
	      }
	  }
	
	for (unsigned int ijk=0; ijk<www1->size(); ijk++)
	  {
	    for (unsigned int ijk2=0; ijk2<www1->size(); ijk2++)
	      {
		if (fabs((*www1)[ijk]-(*www1)[ijk2])<5 && ijk!=ijk2 && fabs((*sss1)[ijk]-(*sss1)[ijk2])<150)
		  {
		    if ((*ccc1)[ijk]<0 && (*ccc1)[ijk2]<0)
		      {
			(*ccc1)[ijk]=ijk+1;
			(*ccc1)[ijk2]=ijk+1;
		      }
		    else if ((*ccc1)[ijk]>0 && (*ccc1)[ijk2]<0)
		      {
			(*ccc1)[ijk2]=(*ccc1)[ijk];
		      }
		    else if ((*ccc1)[ijk]<0 && (*ccc1)[ijk2]>0)
		      {
			(*ccc1)[ijk]=(*ccc1)[ijk2];
		      }
		    else if ((*ccc1)[ijk]>0 && (*ccc1)[ijk2]>0)
		      {
			for (unsigned int ijk3=0; ijk3<www1->size(); ijk3++)
			  {
			    if(((*ccc1)[ijk3])==((*ccc1)[ijk2]))(*ccc1)[ijk3]=(*ccc1)[ijk];
			  }
		      }
		  }
	      }
	  }
	
	for (unsigned int ijk=0; ijk<www2->size(); ijk++)
	  {
	    for (unsigned int ijk2=0; ijk2<www2->size(); ijk2++)
	      {
		if (fabs((*www2)[ijk]-(*www2)[ijk2])<5 && ijk!=ijk2 && fabs((*sss2)[ijk]-(*sss2)[ijk2])<150)
		  {
		    if ((*ccc2)[ijk]<0 && (*ccc2)[ijk2]<0)
		      {
			(*ccc2)[ijk]=ijk+1;
			(*ccc2)[ijk2]=ijk+1;
		      }
		    else if ((*ccc2)[ijk]>0 && (*ccc2)[ijk2]<0)
		      {
			(*ccc2)[ijk2]=(*ccc2)[ijk];
		      }
		    else if ((*ccc2)[ijk]<0 && (*ccc2)[ijk2]>0)
		      {
			(*ccc2)[ijk]=(*ccc2)[ijk2];
		      }
		    else if ((*ccc2)[ijk]>0 && (*ccc2)[ijk2]>0)
		      {
			for (unsigned int ijk3=0; ijk3<www2->size(); ijk3++)
			  {
			    if(((*ccc2)[ijk3])==((*ccc2)[ijk2]))(*ccc2)[ijk3]=(*ccc2)[ijk];
			  }
		      }
		  }
	      }
	  }
	
	for (unsigned int ijk=0; ijk<www3->size(); ijk++)
	  {
	    for (unsigned int ijk2=0; ijk2<www3->size(); ijk2++)
	      {
		if (fabs((*www3)[ijk]-(*www3)[ijk2])<5 && ijk!=ijk2 && fabs((*sss3)[ijk]-(*sss3)[ijk2])<150)
		  {
		    if ((*ccc3)[ijk]<0 && (*ccc3)[ijk2]<0)
		      {
			(*ccc3)[ijk]=ijk+1;
			(*ccc3)[ijk2]=ijk+1;
		      }
		    else if ((*ccc3)[ijk]>0 && (*ccc3)[ijk2]<0)
		      {
			(*ccc3)[ijk2]=(*ccc3)[ijk];
		      }
		    else if ((*ccc3)[ijk]<0 && (*ccc3)[ijk2]>0)
		      {
			(*ccc3)[ijk]=(*ccc3)[ijk2];
		      }
		    else if ((*ccc3)[ijk]>0 && (*ccc3)[ijk2]>0)
		      {
			for (unsigned int ijk3=0; ijk3<www3->size(); ijk3++)
			  {
			    if(((*ccc3)[ijk3])==((*ccc3)[ijk2]))(*ccc3)[ijk3]=(*ccc3)[ijk];
			  }
		      }
		  }
	      }
	  }
	
	
	
	
	Int_t clusters_creation[4][6000];
	//Int_t clusters_avewire[4][1000];
	Int_t clusters_swire[4][6000];
	Int_t clusters_lwire[4][6000];
	Int_t clusters_ssample[4][6000];
	Int_t clusters_lsample[4][6000];
	
	Int_t clusters_nn[1000];
	Int_t clusters_vi[1000];
	Int_t clusters_qq[1000];
	//Int_t clusters_avewire[4][1000];
	Int_t clusters_dw[1000];
	Int_t clusters_ds[1000];
	
	
	for (unsigned int ijk=0; ijk<4; ijk++) {
          for (unsigned int ijk2=0; ijk2<6000; ijk2++) {
	    clusters_creation[ijk][ijk2]=0;
	    clusters_swire[ijk][ijk2]=100000;
	    clusters_lwire[ijk][ijk2]=0;
	    clusters_ssample[ijk][ijk2]=100000;
	    clusters_lsample[ijk][ijk2]=0;
	    if (ijk2<1000 && ijk>2) {
	      clusters_nn[ijk2]=-1;
	      clusters_vi[ijk2]=-1;
	      clusters_dw[ijk2]=-1;
	      clusters_ds[ijk2]=-1;
	      clusters_qq[ijk2]=-1;
	    }
          }
	}
	
	for (unsigned int ijk=0; ijk<www0->size(); ijk++)
	  {
	    if ((*ccc0)[ijk]>0) {
              int numero=(*ccc0)[ijk];
              clusters_creation[0][numero]+=1;
              if((*www0)[ijk]<clusters_swire[0][numero])clusters_swire[0][numero]=(*www0)[ijk];
              if((*www0)[ijk]>clusters_lwire[0][numero])clusters_lwire[0][numero]=(*www0)[ijk];
              if((*sss0)[ijk]<clusters_ssample[0][numero])clusters_ssample[0][numero]=(*sss0)[ijk];
              if((*sss0)[ijk]>clusters_lsample[0][numero])clusters_lsample[0][numero]=(*sss0)[ijk];
	    }
	  }
	for (unsigned int ijk=0; ijk<www1->size(); ijk++)
	  {
	    if ((*ccc1)[ijk]>0) {
              int numero=(*ccc1)[ijk];
              clusters_creation[1][numero]+=1;
              if((*www1)[ijk]<clusters_swire[1][numero])clusters_swire[1][numero]=(*www1)[ijk];
              if((*www1)[ijk]>clusters_lwire[1][numero])clusters_lwire[1][numero]=(*www1)[ijk];
              if((*sss1)[ijk]<clusters_ssample[1][numero])clusters_ssample[1][numero]=(*sss1)[ijk];
              if((*sss1)[ijk]>clusters_lsample[1][numero])clusters_lsample[1][numero]=(*sss1)[ijk];
	    }
	  }
	for (unsigned int ijk=0; ijk<www2->size(); ijk++)
	  {
	    if ((*ccc2)[ijk]>0) {
              int numero=(*ccc2)[ijk];
              clusters_creation[2][numero]+=1;
              if((*www2)[ijk]<clusters_swire[2][numero])clusters_swire[2][numero]=(*www2)[ijk];
              if((*www2)[ijk]>clusters_lwire[2][numero])clusters_lwire[2][numero]=(*www2)[ijk];
              if((*sss2)[ijk]<clusters_ssample[2][numero])clusters_ssample[2][numero]=(*sss2)[ijk];
              if((*sss2)[ijk]>clusters_lsample[2][numero])clusters_lsample[2][numero]=(*sss2)[ijk];
	    }
	  }
	for (unsigned int ijk=0; ijk<www3->size(); ijk++)
	  {
	    if ((*ccc3)[ijk]>0) {
              int numero=(*ccc3)[ijk];
              clusters_creation[3][numero]+=1;
              if((*www3)[ijk]<clusters_swire[3][numero])clusters_swire[3][numero]=(*www3)[ijk];
              if((*www3)[ijk]>clusters_lwire[3][numero])clusters_lwire[3][numero]=(*www3)[ijk];
              if((*sss3)[ijk]<clusters_ssample[3][numero])clusters_ssample[3][numero]=(*sss3)[ijk];
              if((*sss3)[ijk]>clusters_lsample[3][numero])clusters_lsample[3][numero]=(*sss3)[ijk];
	    }
	  }
	
	int quanti_clusters=0;
	for (unsigned int ijk=0; ijk<4; ijk++) {
          for (unsigned int ijk2=0; ijk2<6000; ijk2++) {
	    if(clusters_creation[ijk][ijk2]>50)
              {
		std::cout<<clusters_creation[ijk][ijk2] << " CLUSTER MINE " << clusters_swire[ijk][ijk2] << " " << clusters_lwire[ijk][ijk2] << " " << clusters_ssample[ijk][ijk2] << " " << clusters_lsample[ijk][ijk2] << std::endl;
		clusters_qq[quanti_clusters]=clusters_creation[ijk][ijk2];
		clusters_vi[quanti_clusters]=ijk;
		clusters_nn[quanti_clusters]=ijk2;
		clusters_dw[quanti_clusters]=clusters_lwire[ijk][ijk2]-clusters_swire[ijk][ijk2];
		clusters_ds[quanti_clusters]=clusters_lsample[ijk][ijk2]-clusters_ssample[ijk][ijk2];
		quanti_clusters+=1;
              }
          }
	}
	
	
	for(int icl = 0; icl < quanti_clusters; ++icl){
	  if (clusters_qq[icl]>0) {
	    std::cout << " CLUSTER INFO " << icl << " " << clusters_qq[icl] << " " << clusters_vi[icl] << " " << clusters_dw[icl] << " " << clusters_ds[icl] << " " << clusters_nn[icl] << std::endl;
	    int tpc_number=clusters_vi[icl];//qui andrebbe messo il numero di TPC
	    
	    if (clusters_ds[icl]>1100 && clusters_dw[icl]>100)
	      {//if analisi
		
		std::vector<float> *whc=new std::vector<float>;
		std::vector<float> *shc=new std::vector<float>;
		std::vector<float> *ahc=new std::vector<float>;
		std::vector<float> *fahc=new std::vector<float>;
		
		if (clusters_vi[icl]==0) {
		  for (unsigned int ijk=0; ijk<www0->size(); ijk++) {
		    if ((*ccc0)[ijk]==clusters_nn[icl]) {
                      whc->push_back((*www0)[ijk]);
                      shc->push_back((*sss0)[ijk]);
                      ///ahc->push_back((*hhh0)[ijk]);
                      ahc->push_back((*aaa0)[ijk]);
                      fahc->push_back((*ehh0)[ijk]);
		    }
		  }
		}
		if (clusters_vi[icl]==1) {
		  for (unsigned int ijk=0; ijk<www1->size(); ijk++) {
		    if ((*ccc1)[ijk]==clusters_nn[icl]) {
                      whc->push_back((*www1)[ijk]);
                      shc->push_back((*sss1)[ijk]);
                      ahc->push_back((*aaa1)[ijk]);
                      //ahc->push_back((*hhh1)[ijk]);
                      fahc->push_back((*ehh1)[ijk]);
		    }
		  }
		}
		if (clusters_vi[icl]==2) {
		  for (unsigned int ijk=0; ijk<www2->size(); ijk++) {
		    if ((*ccc2)[ijk]==clusters_nn[icl]) {
                      whc->push_back((*www2)[ijk]);
                      shc->push_back((*sss2)[ijk]);
                      ahc->push_back((*aaa2)[ijk]);
                      //ahc->push_back((*hhh2)[ijk]);
                      fahc->push_back((*ehh2)[ijk]);
		    }
		  }
		}
		if (clusters_vi[icl]==3) {
		  for (unsigned int ijk=0; ijk<www3->size(); ijk++) {
		    if ((*ccc3)[ijk]==clusters_nn[icl]) {
                      whc->push_back((*www3)[ijk]);
                      shc->push_back((*sss3)[ijk]);
                      //ahc->push_back((*hhh3)[ijk]);
                      ahc->push_back((*aaa3)[ijk]);
                      fahc->push_back((*ehh3)[ijk]);
		    }
		  }
		}
		
		
		std::cout << " CLUSTER INFO " << icl << " " << clusters_qq[icl] << " " << whc->size() << std::endl;
		
		
		if(whc->size()>30)//prima 0
		  {
		    float pendenza=0;float intercetta=0;int found_ok=0;
		    std::vector<int> *escluse=new std::vector<int>;
		    for(int j=0;j<(int)whc->size();j++)
		      {
			if(found_ok<1)
			  {
			    Double_t wires[10000];
			    Double_t samples[10000];
			    Double_t ex[10000];
			    Double_t quale[10000];
			    Double_t ey[10000];
			    int quanti=0;
			    for(int k=0;k<(int)whc->size();k++)
			      {
				if(Nothere(escluse,k)==3)
				  {
				    wires[quanti]=(*whc)[k]*3;
				    samples[quanti]=(*shc)[k]*0.628;
				    ex[quanti]=0;
				    ey[quanti]=0;
				    quale[quanti]=k;
				    quanti+=1;
				  }
			      }
			    //////std::cout << quanti << std::endl;
			    TGraphErrors *gr3 = new TGraphErrors(quanti,wires,samples,ex,ey);
			    gr3->Fit("pol1");
			    TF1 *fitfunc = gr3->GetFunction("pol1");
			    pendenza=fitfunc->GetParameter(1);
			    intercetta=fitfunc->GetParameter(0);
			    float distance_maximal=3;
			    int quella_a_distance_maximal=0;
			    int found_max=0;
			    for(int jj=0;jj<quanti;jj++)
			      {
				if((abs((pendenza)*(wires[jj])-samples[jj]+intercetta)/sqrt((pendenza)*pendenza+1))>distance_maximal)
				  {
				    found_max=1;
				    quella_a_distance_maximal=quale[jj];
				    distance_maximal=(abs(pendenza*wires[jj]-samples[jj]+intercetta)/sqrt(pendenza*pendenza+1));
				  }
			      }
			    if(found_max==1)escluse->push_back(quella_a_distance_maximal);
			    if(found_max==0)found_ok=1;
			  }
		      }
		    std::cout << escluse->size() << " escluse " << whc->size() << " " << found_ok << std::endl;
		    delete escluse;
		    std::vector<float> *hittime=new std::vector<float>;
		    std::vector<float> *hitwire=new std::vector<float>;
		    std::vector<float> *hitarea=new std::vector<float>;
		    std::vector<float> *hittimegood=new std::vector<float>;
		    std::vector<float> *hitareagood=new std::vector<float>;
		    std::vector<float> *hitwiregood=new std::vector<float>;
		    /////std::cout <<  found_ok << std::endl;
		    /////std::cout <<  pendenza << std::endl;
		    /////std::cout <<  intercetta << std::endl;
		    if(found_ok==1)
		      {
			for(int kkk=0;kkk<(int)whc->size();kkk++)
			  {
			    if((*ahc)[kkk]>0)
			      {
				float distance=(abs(pendenza*((*whc)[kkk]*3)-(*shc)[kkk]*0.628+intercetta))/sqrt(pendenza*pendenza+1);
				if(distance<=3)
				  {
				    //cout << log((*ahc)[kkk]/(0.4*peach)) << endl;
				    hittime->push_back((*shc)[kkk]*0.4);
				    hitwire->push_back((*whc)[kkk]);
				    hitarea->push_back((*ahc)[kkk]);
				  }
			      }
			  }
			//float result_rms=0.14;
			//std::cout << result_rms << endl;
			Double_t area[10000];
			Double_t nologarea[10000];
			Double_t tempo[10000];
			Double_t ex[10000];
			//Double_t quale[10000];
			Double_t ey[10000];
			Double_t ek[10000];
			Double_t ez[10000];
			std::cout <<  hitarea->size() << " dimensione hitarea" << std::endl;
			if(hitarea->size()>100)//prima 30
			  {
			    float minimo=100000;
			    float massimo=0;
			    for(int kk=0;kk<(int)hitarea->size();kk++)
			      {
				if((*hittime)[kk]>massimo)massimo=(*hittime)[kk];
				if((*hittime)[kk]<minimo)minimo=(*hittime)[kk];
			      }
			    //std::cout << hitarea->size() << std::endl;
			    //int gruppi=hitarea->size()/50;
			    int gruppi=8;
			    //std::cout << gruppi << std::endl;

			    float steptime=(massimo-minimo)/(gruppi+1);
			    //std::cout << steptime << " steptime " << minimo << " " << massimo << std::endl;
			    float starting_value_tau=fValoretaufcl;

			    ////////std::cout << starting_value_tau << " VALORE INDICATIVO TAU " << std::endl;
			    //if(tpc_number==2 || tpc_number==5)starting_value_tau=6500;
			    //if(tpc_number==10 || tpc_number==13)starting_value_tau=5700;
			    for(int stp=0;stp<=gruppi;stp++)
			      {
				std::vector<float>* hitpertaglio=new std::vector<float>;
				//std::cout << 500+stp*steptime << " time " << 500+(stp+1)*(steptime) << std::endl;
				///////std::cout << minimo+stp*steptime << " " << minimo+(stp+1)*(steptime) << std::endl;
				for(int kk=0;kk<(int)hitarea->size();kk++)
				  {
				    if((*hittime)[kk]>=(minimo+stp*steptime) && (*hittime)[kk]<=(minimo+(stp+1)*(steptime))) 
				      hitpertaglio->push_back((*hitarea)[kk]*exp((*hittime)[kk]/starting_value_tau));
				  }
				///////std::cout << hitpertaglio->size() << std::endl;
				float tagliomax=FoundMeanLog(hitpertaglio,0.90);//0.9com//0.8test1
				float tagliomin=FoundMeanLog(hitpertaglio,0.05);//0.1com//0.05test1
				//float tagliomin=0;
				//float tagliomax=1000000;
				delete hitpertaglio;
				//std::cout << tagliomax << " t " << std::endl;
				for(int kk=0;kk<(int)hitarea->size();kk++)
				  {
				    //std::cout << (*hittime)[kk] << " " << (*hitwire)[kk] << " " << (*hitarea)[kk] << " " << (minimo+stp*steptime) << " " << (minimo+(stp+1)*steptime) << " " << (*hitarea)[kk]*exp((*hittime)[kk]/starting_value_tau) << std::endl;
				    if((*hittime)[kk]>(minimo+stp*steptime) && 
				       (*hittime)[kk]<(minimo+(stp+1)*steptime) &&
				       (*hitarea)[kk]*exp((*hittime)[kk]/starting_value_tau)<tagliomax && 
				       (*hitarea)[kk]*exp((*hittime)[kk]/starting_value_tau)>tagliomin)
				      {
					//std::cout << ((*hitarea)[kk]*exp((*hittime)[kk]/1400)) << " GOOD " << (*hitarea)[kk] << " " << (*hittime)[kk] << std::endl;
					hitareagood->push_back((*hitarea)[kk]);
					hittimegood->push_back((*hittime)[kk]);
					hitwiregood->push_back((*hitwire)[kk]);
				      }
				  }
			      }
			    std::cout << hitareagood->size() << " hitareagood" << std::endl;    
			    for(int k=0;k<(int)hitareagood->size();k++)
			      {
				//if((*hittimegood)[k]-600*0.4<=1000)//correzione 15/08
				if((*hittimegood)[k]<=2240)
				  {
				    tempo[k]=(*hittimegood)[k];
				    area[k]=log((*hitareagood)[k]);
				    //std::cout << (*hitareagood)[k] << " " << area[k] << std::endl;
				    nologarea[k]=((*hitareagood)[k]);
				    ex[k]=0;
				    ez[k]=60;
				    ey[k]=0.23;
				  }
			      }
			    TGraphErrors *gr31 = new TGraphErrors(hitareagood->size(),tempo,area,ex,ey);
			    //TGraphErrors *gr4 = new TGraphErrors(hitareagood->size(),tempo,nologarea,ex,ey);
			    gr31->Fit("pol1");
			    TF1 *fit = gr31->GetFunction("pol1");
			    float slope_purity=fit->GetParameter(1);
			    //float error_slope_purity=fit->GetParError(1);
			    float intercetta_purezza=fit->GetParameter(0);
			    
			    TH1F *h111 = new TH1F("h111","delta aree",200,-10,10);
			    float sum_per_rms_test=0;
			    for(int k=0;k<(int)hitareagood->size();k++)
			      {
				h111->Fill(area[k]-slope_purity*tempo[k]-intercetta_purezza);
				sum_per_rms_test+=(area[k]-slope_purity*tempo[k]-intercetta_purezza)*(area[k]-slope_purity*tempo[k]-intercetta_purezza);
			      }
<<<<<<< HEAD
			  }
                        
                        TGraphErrors *gr32 = new TGraphErrors(hitareagood->size(),tempo,area,ex,ey);
                        gr32->Fit("pol1");
                        
                        TF1 *fit2 = gr32->GetFunction("pol1");
                        float slope_purity_2=fit2->GetParameter(1);
                        float error_slope_purity_2=fit2->GetParError(1);
                        //float intercetta_purezza_2=fit2->GetParameter(0);
                        float chiquadro=fit2->GetChisquare()/(hitareagood->size()-2);
			std::ofstream goodpuro("purity_results.out",std::ios::app);
                        std::ofstream goodpuro2("purity_results2.out",std::ios::app);

                        std::cout << -1/slope_purity_2 << std::endl;
                        std::cout << -1/(slope_purity_2+error_slope_purity_2)+1/slope_purity_2 << std::endl;
                        std::cout << 1/slope_purity_2-1/(slope_purity_2-error_slope_purity_2) << std::endl;
                        TGraphAsymmErrors *gr41 = new TGraphAsymmErrors (hitareagood->size(),tempo,nologarea,ex,ex,ez,ek);
                        gr41->Fit("expo");
                        TF1 *fitexo = gr41->GetFunction("expo");
                        float slope_purity_exo=fitexo->GetParameter(1);
                        float error_slope_purity_exo=fitexo->GetParError(1);
                        //fRunSubPurity2->Fill(evt.run(),evt.subRun(),-slope_purity_exo*1000.);
                        //fRunSubPurity->Fill(evt.run(),evt.subRun(),-slope_purity_2*1000.);
                        std::cout << -1/slope_purity_exo << std::endl;
                        std::cout << -1/(slope_purity_exo+error_slope_purity_exo)+1/slope_purity_exo << std::endl;
                        std::cout << 1/slope_purity_exo-1/(slope_purity_exo-error_slope_purity_exo) << std::endl;
                        std::cout << fitexo->GetChisquare()/(hitareagood->size()-2) << std::endl;


                        if((fabs(error_slope_purity_2/slope_purity_2)<5) && fabs(error_slope_purity_exo/slope_purity_exo)<5)
                        {
			if(fabs(slope_purity_2)<0.01)purityvalues->Fill(-slope_purity_2*1000.);
                            if(fabs(slope_purity_2)<0.01)goodpuro << evt.run() << " " << evt.subRun() << "  " << evt.event() << "  " << tpc_number << "  " << slope_purity_2 << "  " << error_slope_purity_2 << " " << chiquadro << " " << clusters_dw[icl] << " " << clusters_ds[icl] << std::endl;

                        if(fabs(slope_purity_exo)<0.01)goodpuro2 << evt.run() << " " << evt.subRun() << " " << evt.event() << " " << tpc_number << " " << slope_purity_exo << " " << error_slope_purity_exo << " " << fitexo->GetChisquare()/(hitareagood->size()-2) << " " << clusters_dw[icl] << " " << clusters_ds[icl] << std::endl;
                        if(fabs(slope_purity_exo)<0.01)purityvalues2->Fill(-slope_purity_exo*1000.);
                        if(fabs(slope_purity_exo)<0.01 && tpc_number==0)puritytpc0->Fill(-slope_purity_exo*1000.);
                        if(fabs(slope_purity_exo)<0.01 && tpc_number==1)puritytpc1->Fill(-slope_purity_exo*1000.);
                        if(fabs(slope_purity_exo)<0.01 && tpc_number==2)puritytpc2->Fill(-slope_purity_exo*1000.);
                        if(fabs(slope_purity_exo)<0.01 && tpc_number==3)puritytpc3->Fill(-slope_purity_exo*1000.);

                        }

			anab::TPCPurityInfo purity_info;
			purity_info.Run = evt.run();
			purity_info.Subrun = evt.subRun();
			purity_info.Event = evt.event();
			purity_info.TPC = tpc_number;
			purity_info.Attenuation = slope_purity_exo;
		
			std::cout << "Calling after filling attenuation … " << std::endl;
			purity_info.Print();
			outputVec.push_back(purity_info);

                        //std::cout << ts << " is time event " << std::endl;
                        //goodpur << -1/slope_purity_exo << std::endl;
                        //goodpur << -1/(slope_purity_exo+error_slope_purity_exo)+1/slope_purity_exo << std::endl;
                        //goodpur << 1/slope_purity_exo-1/(slope_purity_exo-error_slope_purity_exo) << std::endl;
                        //goodpur << timeevent << " is time event " << std::endl;
                       
		      }//hitarea size 30
		  }
                delete hittime;
                delete hitarea;
                delete hittimegood;
                delete hitareagood;
                delete hitwiregood;
                delete hitwire;
		
	      
	      }//end whc->size>0
	    
            
	    delete shc;
	    delete ahc;
	    delete fahc;
	    delete whc;
	    
	  }    
      }//fine if ananlisi
    }
      delete www0;
      delete sss0;
      delete hhh0;
      delete ehh0;
      delete ccc0;
      delete www1;
      delete sss1;
      delete hhh1;
      delete ehh1;
      delete ccc1;
      delete www2;
      delete sss2;
      delete hhh2;
      delete ehh2;
      delete ccc2;
      delete www3;
      delete sss3;
      delete hhh3;
      delete ehh3;
      delete ccc3;
      delete aaa0;
      delete aaa1;
      delete aaa2;
      delete aaa3;
      }

    std::cout << "Checking everything in the output..." << std::endl;
    std::cout << "There are " << outputVec.size() << " objects in the output vector." << std::endl;

    for (size_t i_info = 0; i_info<outputVec.size(); ++i_info){
      auto info = outputVec[i_info];
      info.Print();
    }


  } // analyze
=======
			    h111->Fit("gaus");
			    TF1 *fitg = h111->GetFunction("gaus");
			    float error=fitg->GetParameter(2);
			    std::cout << " error " << error << std::endl;
			    float error_2=sqrt(sum_per_rms_test/(hitareagood->size()-2));
			    std::cout << " error vero" << error_2 << std::endl;
			    h111->Delete();
			    
			    for(int k=0;k<(int)hitareagood->size();k++)
			      {
				//if((*hittimegood)[k]-600*0.4<=1000)//15/08
				if((*hittimegood)[k]<=2240)
				  {
				    ek[k]=-nologarea[k]+exp(area[k]+error);
				    ez[k]=nologarea[k]-exp(area[k]-error);
				    ey[k]=error;
				  }
			      }
			    
			    TGraphErrors *gr32 = new TGraphErrors(hitareagood->size(),tempo,area,ex,ey);
			    gr32->Fit("pol1");
			    
			    TF1 *fit2 = gr32->GetFunction("pol1");
			    float slope_purity_2=fit2->GetParameter(1);
			    float error_slope_purity_2=fit2->GetParError(1);
			    //float intercetta_purezza_2=fit2->GetParameter(0);
			    float chiquadro=fit2->GetChisquare()/(hitareagood->size()-2);
			    std::ofstream goodpuro("purity_results.out",std::ios::app);
			    std::ofstream goodpuro2("purity_results2.out",std::ios::app);
			    
			    std::cout << -1/slope_purity_2 << std::endl;
			    std::cout << -1/(slope_purity_2+error_slope_purity_2)+1/slope_purity_2 << std::endl;
			    std::cout << 1/slope_purity_2-1/(slope_purity_2-error_slope_purity_2) << std::endl;
			    TGraphAsymmErrors *gr41 = new TGraphAsymmErrors (hitareagood->size(),tempo,nologarea,ex,ex,ez,ek);
			    gr41->Fit("expo");
			    TF1 *fitexo = gr41->GetFunction("expo");
			    float slope_purity_exo=fitexo->GetParameter(1);
			    float error_slope_purity_exo=fitexo->GetParError(1);
			    //fRunSubPurity2->Fill(evt.run(),evt.subRun(),-slope_purity_exo*1000.);
			    //fRunSubPurity->Fill(evt.run(),evt.subRun(),-slope_purity_2*1000.);
			    std::cout << -1/slope_purity_exo << std::endl;
			    std::cout << -1/(slope_purity_exo+error_slope_purity_exo)+1/slope_purity_exo << std::endl;
			    std::cout << 1/slope_purity_exo-1/(slope_purity_exo-error_slope_purity_exo) << std::endl;
			    std::cout << fitexo->GetChisquare()/(hitareagood->size()-2) << std::endl;
			    
			    
			    if((fabs(error_slope_purity_2/slope_purity_2)<5) && fabs(error_slope_purity_exo/slope_purity_exo)<5)
			      {
				if(fabs(slope_purity_2)<0.01)
				  purityvalues->Fill(-slope_purity_2*1000.);
				if(fabs(slope_purity_2)<0.01)
				  goodpuro << evt.run() << " " << evt.subRun() << " " << evt.event() << " " 
					   << tpc_number << " " 
					   << slope_purity_2 << " " << error_slope_purity_2 << " " << chiquadro << " " 
					   << clusters_dw[icl] << " " << clusters_ds[icl] << std::endl;
				
				if(fabs(slope_purity_exo)<0.01)
				  goodpuro2 << evt.run() << " " << evt.subRun() << " " << evt.event() << " " 
					    << tpc_number << " " 
					    << slope_purity_exo << " " << error_slope_purity_exo << " " 
					    << fitexo->GetChisquare()/(hitareagood->size()-2) << " " 
					    << clusters_dw[icl] << " " << clusters_ds[icl] << std::endl;
				if(fabs(slope_purity_exo)<0.01)purityvalues2->Fill(-slope_purity_exo*1000.);
				if(fabs(slope_purity_exo)<0.01 && tpc_number==0)puritytpc0->Fill(-slope_purity_exo*1000.);
				if(fabs(slope_purity_exo)<0.01 && tpc_number==1)puritytpc1->Fill(-slope_purity_exo*1000.);
				if(fabs(slope_purity_exo)<0.01 && tpc_number==2)puritytpc2->Fill(-slope_purity_exo*1000.);
				if(fabs(slope_purity_exo)<0.01 && tpc_number==3)puritytpc3->Fill(-slope_purity_exo*1000.);
				
			      }
			    
			    //std::cout << ts << " is time event " << std::endl;
			    //goodpur << -1/slope_purity_exo << std::endl;
			    //goodpur << -1/(slope_purity_exo+error_slope_purity_exo)+1/slope_purity_exo << std::endl;
			    //goodpur << 1/slope_purity_exo-1/(slope_purity_exo-error_slope_purity_exo) << std::endl;
			    //goodpur << timeevent << " is time event " << std::endl;
			    
			  }//hitarea size 30
		      }
		    delete hittime;
		    delete hitarea;
		    delete hittimegood;
		    delete hitareagood;
		    delete hitwiregood;
		    delete hitwire;
		    
		    
		  }//end whc->size>0
		
		
		delete shc;
		delete ahc;
		delete fahc;
		delete whc;
		
	      }    
	  }//fine if ananlisi
	}
	delete www0;
	delete sss0;
	delete hhh0;
	delete ehh0;
	delete ccc0;
	delete www1;
	delete sss1;
	delete hhh1;
	delete ehh1;
	delete ccc1;
	delete www2;
	delete sss2;
	delete hhh2;
	delete ehh2;
	delete ccc2;
	delete www3;
	delete sss3;
	delete hhh3;
	delete ehh3;
	delete ccc3;
	delete aaa0;
	delete aaa1;
	delete aaa2;
	delete aaa3;
      }

    //put info onto the event
    evt.put(std::move(outputPtrVector));
>>>>>>> c0559fd3

  } // produces
  
} //end namespace


namespace cluster{
  
  DEFINE_ART_MODULE(ICARUSPurityDQM)
  
} 
<|MERGE_RESOLUTION|>--- conflicted
+++ resolved
@@ -63,46 +63,6 @@
 class TH2F;
 
 
-<<<<<<< HEAD
-namespace anab {
-
-  struct TPCPurityInfo{
-    
-    unsigned int Run;
-    unsigned int Subrun;
-    unsigned int Event;
-
-    //unsigned int Cryostat;
-    unsigned int TPC;
-
-    double Attenuation;
-
-    TPCPurityInfo()
-    {
-      Run=0;
-      Subrun=0;
-      Event=0;
-      TPC=999999;
-      Attenuation = -99;
-    }
-
-    void Print()
-    {
-      std::cout << "TPCPurityInfo:" << std::endl;
-      std::cout << "\tRun,Subrun,Event: " << Run << "," << Subrun  << "," << Event;
-      std::cout << "\n\tTPC: " << TPC;
-      std::cout << "\n\tAttenuation = " << Attenuation;
-      std::cout << std::endl;
-    }
-
-  };
-
-}
-
-
-
-=======
->>>>>>> c0559fd3
 ///Cluster finding and building 
 namespace cluster {
    
@@ -296,18 +256,11 @@
     purity_info.Run = evt.run();
     purity_info.Subrun = evt.subRun();
     purity_info.Event = evt.event();
-<<<<<<< HEAD
 
     std::cout << "Calling at the beginning…" << std::endl;    //    std::cout<<"HERE"<<std::endl;
     purity_info.Print();
     // std::cout<<"DONE"<<std::endl;
 
-=======
-    
-    purity_info.Print();
-    
-    
->>>>>>> c0559fd3
     for(const auto& digitlabel : fDigitModuleLabel)
       {
 	evt.getByLabel(digitlabel, digitVecHandle);
@@ -832,6 +785,7 @@
 			Double_t ek[10000];
 			Double_t ez[10000];
 			std::cout <<  hitarea->size() << " dimensione hitarea" << std::endl;
+
 			if(hitarea->size()>100)//prima 30
 			  {
 			    float minimo=100000;
@@ -849,7 +803,7 @@
 			    float steptime=(massimo-minimo)/(gruppi+1);
 			    //std::cout << steptime << " steptime " << minimo << " " << massimo << std::endl;
 			    float starting_value_tau=fValoretaufcl;
-
+			    
 			    ////////std::cout << starting_value_tau << " VALORE INDICATIVO TAU " << std::endl;
 			    //if(tpc_number==2 || tpc_number==5)starting_value_tau=6500;
 			    //if(tpc_number==10 || tpc_number==13)starting_value_tau=5700;
@@ -915,7 +869,6 @@
 				h111->Fill(area[k]-slope_purity*tempo[k]-intercetta_purezza);
 				sum_per_rms_test+=(area[k]-slope_purity*tempo[k]-intercetta_purezza)*(area[k]-slope_purity*tempo[k]-intercetta_purezza);
 			      }
-<<<<<<< HEAD
 			  }
                         
                         TGraphErrors *gr32 = new TGraphErrors(hitareagood->size(),tempo,area,ex,ey);
@@ -928,7 +881,7 @@
                         float chiquadro=fit2->GetChisquare()/(hitareagood->size()-2);
 			std::ofstream goodpuro("purity_results.out",std::ios::app);
                         std::ofstream goodpuro2("purity_results2.out",std::ios::app);
-
+			
                         std::cout << -1/slope_purity_2 << std::endl;
                         std::cout << -1/(slope_purity_2+error_slope_purity_2)+1/slope_purity_2 << std::endl;
                         std::cout << 1/slope_purity_2-1/(slope_purity_2-error_slope_purity_2) << std::endl;
@@ -943,194 +896,58 @@
                         std::cout << -1/(slope_purity_exo+error_slope_purity_exo)+1/slope_purity_exo << std::endl;
                         std::cout << 1/slope_purity_exo-1/(slope_purity_exo-error_slope_purity_exo) << std::endl;
                         std::cout << fitexo->GetChisquare()/(hitareagood->size()-2) << std::endl;
-
-
+			
+			
                         if((fabs(error_slope_purity_2/slope_purity_2)<5) && fabs(error_slope_purity_exo/slope_purity_exo)<5)
-                        {
-			if(fabs(slope_purity_2)<0.01)purityvalues->Fill(-slope_purity_2*1000.);
+			  {
+			    if(fabs(slope_purity_2)<0.01)purityvalues->Fill(-slope_purity_2*1000.);
                             if(fabs(slope_purity_2)<0.01)goodpuro << evt.run() << " " << evt.subRun() << "  " << evt.event() << "  " << tpc_number << "  " << slope_purity_2 << "  " << error_slope_purity_2 << " " << chiquadro << " " << clusters_dw[icl] << " " << clusters_ds[icl] << std::endl;
-
-                        if(fabs(slope_purity_exo)<0.01)goodpuro2 << evt.run() << " " << evt.subRun() << " " << evt.event() << " " << tpc_number << " " << slope_purity_exo << " " << error_slope_purity_exo << " " << fitexo->GetChisquare()/(hitareagood->size()-2) << " " << clusters_dw[icl] << " " << clusters_ds[icl] << std::endl;
-                        if(fabs(slope_purity_exo)<0.01)purityvalues2->Fill(-slope_purity_exo*1000.);
-                        if(fabs(slope_purity_exo)<0.01 && tpc_number==0)puritytpc0->Fill(-slope_purity_exo*1000.);
-                        if(fabs(slope_purity_exo)<0.01 && tpc_number==1)puritytpc1->Fill(-slope_purity_exo*1000.);
-                        if(fabs(slope_purity_exo)<0.01 && tpc_number==2)puritytpc2->Fill(-slope_purity_exo*1000.);
-                        if(fabs(slope_purity_exo)<0.01 && tpc_number==3)puritytpc3->Fill(-slope_purity_exo*1000.);
-
-                        }
-
+			    
+			    if(fabs(slope_purity_exo)<0.01)goodpuro2 << evt.run() << " " << evt.subRun() << " " << evt.event() << " " << tpc_number << " " << slope_purity_exo << " " << error_slope_purity_exo << " " << fitexo->GetChisquare()/(hitareagood->size()-2) << " " << clusters_dw[icl] << " " << clusters_ds[icl] << std::endl;
+			    if(fabs(slope_purity_exo)<0.01)purityvalues2->Fill(-slope_purity_exo*1000.);
+			    if(fabs(slope_purity_exo)<0.01 && tpc_number==0)puritytpc0->Fill(-slope_purity_exo*1000.);
+			    if(fabs(slope_purity_exo)<0.01 && tpc_number==1)puritytpc1->Fill(-slope_purity_exo*1000.);
+			    if(fabs(slope_purity_exo)<0.01 && tpc_number==2)puritytpc2->Fill(-slope_purity_exo*1000.);
+			    if(fabs(slope_purity_exo)<0.01 && tpc_number==3)puritytpc3->Fill(-slope_purity_exo*1000.);
+			    
+			  }
+			
 			anab::TPCPurityInfo purity_info;
 			purity_info.Run = evt.run();
 			purity_info.Subrun = evt.subRun();
 			purity_info.Event = evt.event();
 			purity_info.TPC = tpc_number;
 			purity_info.Attenuation = slope_purity_exo;
-		
+			
 			std::cout << "Calling after filling attenuation … " << std::endl;
 			purity_info.Print();
 			outputVec.push_back(purity_info);
-
+			
                         //std::cout << ts << " is time event " << std::endl;
                         //goodpur << -1/slope_purity_exo << std::endl;
                         //goodpur << -1/(slope_purity_exo+error_slope_purity_exo)+1/slope_purity_exo << std::endl;
                         //goodpur << 1/slope_purity_exo-1/(slope_purity_exo-error_slope_purity_exo) << std::endl;
                         //goodpur << timeevent << " is time event " << std::endl;
-                       
-		      }//hitarea size 30
-		  }
-                delete hittime;
-                delete hitarea;
-                delete hittimegood;
-                delete hitareagood;
-                delete hitwiregood;
-                delete hitwire;
-		
-	      
-	      }//end whc->size>0
-	    
-            
-	    delete shc;
-	    delete ahc;
-	    delete fahc;
-	    delete whc;
-	    
-	  }    
-      }//fine if ananlisi
-    }
-      delete www0;
-      delete sss0;
-      delete hhh0;
-      delete ehh0;
-      delete ccc0;
-      delete www1;
-      delete sss1;
-      delete hhh1;
-      delete ehh1;
-      delete ccc1;
-      delete www2;
-      delete sss2;
-      delete hhh2;
-      delete ehh2;
-      delete ccc2;
-      delete www3;
-      delete sss3;
-      delete hhh3;
-      delete ehh3;
-      delete ccc3;
-      delete aaa0;
-      delete aaa1;
-      delete aaa2;
-      delete aaa3;
-      }
-
-    std::cout << "Checking everything in the output..." << std::endl;
-    std::cout << "There are " << outputVec.size() << " objects in the output vector." << std::endl;
-
-    for (size_t i_info = 0; i_info<outputVec.size(); ++i_info){
-      auto info = outputVec[i_info];
-      info.Print();
-    }
-
-
-  } // analyze
-=======
-			    h111->Fit("gaus");
-			    TF1 *fitg = h111->GetFunction("gaus");
-			    float error=fitg->GetParameter(2);
-			    std::cout << " error " << error << std::endl;
-			    float error_2=sqrt(sum_per_rms_test/(hitareagood->size()-2));
-			    std::cout << " error vero" << error_2 << std::endl;
-			    h111->Delete();
-			    
-			    for(int k=0;k<(int)hitareagood->size();k++)
-			      {
-				//if((*hittimegood)[k]-600*0.4<=1000)//15/08
-				if((*hittimegood)[k]<=2240)
-				  {
-				    ek[k]=-nologarea[k]+exp(area[k]+error);
-				    ez[k]=nologarea[k]-exp(area[k]-error);
-				    ey[k]=error;
-				  }
-			      }
-			    
-			    TGraphErrors *gr32 = new TGraphErrors(hitareagood->size(),tempo,area,ex,ey);
-			    gr32->Fit("pol1");
-			    
-			    TF1 *fit2 = gr32->GetFunction("pol1");
-			    float slope_purity_2=fit2->GetParameter(1);
-			    float error_slope_purity_2=fit2->GetParError(1);
-			    //float intercetta_purezza_2=fit2->GetParameter(0);
-			    float chiquadro=fit2->GetChisquare()/(hitareagood->size()-2);
-			    std::ofstream goodpuro("purity_results.out",std::ios::app);
-			    std::ofstream goodpuro2("purity_results2.out",std::ios::app);
-			    
-			    std::cout << -1/slope_purity_2 << std::endl;
-			    std::cout << -1/(slope_purity_2+error_slope_purity_2)+1/slope_purity_2 << std::endl;
-			    std::cout << 1/slope_purity_2-1/(slope_purity_2-error_slope_purity_2) << std::endl;
-			    TGraphAsymmErrors *gr41 = new TGraphAsymmErrors (hitareagood->size(),tempo,nologarea,ex,ex,ez,ek);
-			    gr41->Fit("expo");
-			    TF1 *fitexo = gr41->GetFunction("expo");
-			    float slope_purity_exo=fitexo->GetParameter(1);
-			    float error_slope_purity_exo=fitexo->GetParError(1);
-			    //fRunSubPurity2->Fill(evt.run(),evt.subRun(),-slope_purity_exo*1000.);
-			    //fRunSubPurity->Fill(evt.run(),evt.subRun(),-slope_purity_2*1000.);
-			    std::cout << -1/slope_purity_exo << std::endl;
-			    std::cout << -1/(slope_purity_exo+error_slope_purity_exo)+1/slope_purity_exo << std::endl;
-			    std::cout << 1/slope_purity_exo-1/(slope_purity_exo-error_slope_purity_exo) << std::endl;
-			    std::cout << fitexo->GetChisquare()/(hitareagood->size()-2) << std::endl;
-			    
-			    
-			    if((fabs(error_slope_purity_2/slope_purity_2)<5) && fabs(error_slope_purity_exo/slope_purity_exo)<5)
-			      {
-				if(fabs(slope_purity_2)<0.01)
-				  purityvalues->Fill(-slope_purity_2*1000.);
-				if(fabs(slope_purity_2)<0.01)
-				  goodpuro << evt.run() << " " << evt.subRun() << " " << evt.event() << " " 
-					   << tpc_number << " " 
-					   << slope_purity_2 << " " << error_slope_purity_2 << " " << chiquadro << " " 
-					   << clusters_dw[icl] << " " << clusters_ds[icl] << std::endl;
-				
-				if(fabs(slope_purity_exo)<0.01)
-				  goodpuro2 << evt.run() << " " << evt.subRun() << " " << evt.event() << " " 
-					    << tpc_number << " " 
-					    << slope_purity_exo << " " << error_slope_purity_exo << " " 
-					    << fitexo->GetChisquare()/(hitareagood->size()-2) << " " 
-					    << clusters_dw[icl] << " " << clusters_ds[icl] << std::endl;
-				if(fabs(slope_purity_exo)<0.01)purityvalues2->Fill(-slope_purity_exo*1000.);
-				if(fabs(slope_purity_exo)<0.01 && tpc_number==0)puritytpc0->Fill(-slope_purity_exo*1000.);
-				if(fabs(slope_purity_exo)<0.01 && tpc_number==1)puritytpc1->Fill(-slope_purity_exo*1000.);
-				if(fabs(slope_purity_exo)<0.01 && tpc_number==2)puritytpc2->Fill(-slope_purity_exo*1000.);
-				if(fabs(slope_purity_exo)<0.01 && tpc_number==3)puritytpc3->Fill(-slope_purity_exo*1000.);
-				
-			      }
-			    
-			    //std::cout << ts << " is time event " << std::endl;
-			    //goodpur << -1/slope_purity_exo << std::endl;
-			    //goodpur << -1/(slope_purity_exo+error_slope_purity_exo)+1/slope_purity_exo << std::endl;
-			    //goodpur << 1/slope_purity_exo-1/(slope_purity_exo-error_slope_purity_exo) << std::endl;
-			    //goodpur << timeevent << " is time event " << std::endl;
-			    
-			  }//hitarea size 30
-		      }
+		      }
+
 		    delete hittime;
 		    delete hitarea;
 		    delete hittimegood;
 		    delete hitareagood;
 		    delete hitwiregood;
 		    delete hitwire;
-		    
-		    
-		  }//end whc->size>0
+		  }
 		
 		
 		delete shc;
 		delete ahc;
 		delete fahc;
 		delete whc;
-		
-	      }    
-	  }//fine if ananlisi
+	       
+	      }//fine if ananlisi
+	  }
 	}
+
 	delete www0;
 	delete sss0;
 	delete hhh0;
@@ -1155,12 +972,22 @@
 	delete aaa1;
 	delete aaa2;
 	delete aaa3;
+
       }
 
+
+    std::cout << "Checking everything in the output..." << std::endl;
+    std::cout << "There are " << outputVec.size() << " objects in the output vector." << std::endl;
+    
+    for (size_t i_info = 0; i_info<outputVec.size(); ++i_info){
+      auto info = outputVec[i_info];
+      info.Print();
+    }
+    
     //put info onto the event
     evt.put(std::move(outputPtrVector));
->>>>>>> c0559fd3
-
+    
+    
   } // produces
   
 } //end namespace
