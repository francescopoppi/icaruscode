--- conflicted
+++ resolved
@@ -35,8 +35,8 @@
 //LArSoft includes
 #include "larcore/Geometry/Geometry.h"
 #include "nusimdata/SimulationBase/MCTruth.h"
-#include "nutools/ParticleNavigation/ParticleList.h"
-#include "nutools/ParticleNavigation/EmEveIdCalculator.h"
+#include "nug4/ParticleNavigation/ParticleList.h"
+#include "nug4/ParticleNavigation/EmEveIdCalculator.h"
 #include "lardataobj/RecoBase/Hit.h"
 #include "lardataobj/RecoBase/Cluster.h"
 #include "lardataobj/RecoBase/Wire.h"
@@ -47,17 +47,14 @@
 #include "lardataobj/RawData/RawDigit.h"
 #include "lardataobj/RawData/raw.h"
 
-<<<<<<< HEAD
 //Database Connection Files
-#include "../../MetricManagerShim/MetricManager.hh"
-#include "../../MetricConfig/ConfigureRedis.hh"
-
-=======
+//#include "../../MetricManagerShim/MetricManager.hh"
+//#include "../../MetricConfig/ConfigureRedis.hh"
+
 //purity info class
 #include "icaruscode/IcarusObj/TPCPurityInfo.hh"
->>>>>>> 83e870774c759e03bfc1fe573219b44643361158
-
-#include "art/Framework/Core/EDAnalyzer.h"
+
+#include "art/Framework/Core/EDProducer.h"
 #include <TMath.h>
 #include <TH1F.h>
 #include "TH2D.h"
@@ -76,12 +73,7 @@
 
 
 ///Cluster finding and building 
-<<<<<<< HEAD
-namespace cluster {
-=======
 namespace icarus {
-
->>>>>>> 3700b89e
    
   class ICARUSPurityDQM : public art::EDProducer {
     
@@ -97,40 +89,7 @@
     int Nothere(std::vector<int>* a, int b);
     int Notheref(std::vector<float>* a, float b);
     Double_t FoundMeanLog(std::vector<float>* a,float b);
-<<<<<<< HEAD
-
-  private:
-    //TH1F* fNClusters;
-    //TH1F* fNHitInCluster;
-    //TH1F* fClusterNW;
-    //TH1F* fClusterNS;
-    // Cosmic Rays
-    //TH1F* fHitTime; 
-    //TH1F* fHitArea;
-    //TH1F* fHitIntegral;
-    //TH2D* fHitAreaTime;
-    TH1F* purityvalues;
-    //TH2D* h_basediff2;
-    //TH1F* h_basediff;
-    TH1F* h_rms;
-    TH1F* fRun; 
-    TH2D* fRunSub;
-    TProfile2D* fRunSubPurity;
-    TProfile2D* fRunSubPurity2;
-    TProfile2D* fRunSubPurity3;
-    TH1F* pur0;
-    TH1F* pur1;
-    TH1F* pur2;
-    TH1F* pur3;
-
-
-<<<<<<< HEAD
-
-    std::string fHitsModuleLabel;
-    std::string fClusterModuleLabel;
-    std::string fVertexModuleLabel;
-=======
-    
+
   private:
 
     TH1F* puritytpc0;
@@ -152,32 +111,15 @@
     TH1F* fRun; 
     TH2D* fRunSub;
 
->>>>>>> 83e870774c759e03bfc1fe573219b44643361158
-    std::vector<art::InputTag>  fDigitModuleLabel;
-    short fPrintLevel;
-=======
-    //std::string fHitsModuleLabel;
-    //std::string fClusterModuleLabel;
-    //std::string fVertexModuleLabel;
     std::vector<art::InputTag>  fDigitModuleLabel;
     //short fPrintLevel;
-    //short moduleID;
->>>>>>> 3700b89e
+
     float fValoretaufcl; 
 
     bool fPersistPurityInfo;
     
-<<<<<<< HEAD
     std::ofstream outFile;
 
-    //adding in the connection to the Redis Database                                                                                            
-    //  redisContext* context;
-
-    // std::string fRedisHostname;
-    //int fRedisPort;       
-
-=======
->>>>>>> 83e870774c759e03bfc1fe573219b44643361158
   }; // class ICARUSPurityDQM
   
 }
@@ -188,49 +130,8 @@
 
   //--------------------------------------------------------------------
   ICARUSPurityDQM::ICARUSPurityDQM(fhicl::ParameterSet const& pset)
-<<<<<<< HEAD
-    : EDAnalyzer(pset)
-<<<<<<< HEAD
-
-    , fHitsModuleLabel      (pset.get< std::string > ("HitsModuleLabel")         )
-    , fClusterModuleLabel   (pset.get< std::string > ("ClusterModuleLabel"))
-    , fVertexModuleLabel    (pset.get< std::string > ("VertexModuleLabel")         )
-    , fDigitModuleLabel     (pset.get< std::string > ("RawModuleLabel"))
-    , fPrintLevel           (pset.get< short >       ("PrintLevel"))
-    , fValoretaufcl         (pset.get< float >       ("ValoreTauFCL"))
-      //, fRedisHostname(pset.get<std::string>("RedisHostname","icarus-db02")) 
-      //, fRedisPort(pset.get<int>("RedisPort",6379))  
-  {
-
-    //fhicl::ParameterSet metric_pset = pset.get<fhicl::ParameterSet>("metric_config");
-    //std::string TPCGroupName = metric_pset.get<std::string>("";)
-  
-    if(fPrintLevel == -1) {
-      // encode the clustermodule label into an integer
-      moduleID = 0;
-      size_t found = fClusterModuleLabel.find("traj"); if(found != std::string::npos) moduleID = 1;
-      found = fClusterModuleLabel.find("line"); if(found != std::string::npos) moduleID = 2;
-      found = fClusterModuleLabel.find("fuzz"); if(found != std::string::npos) moduleID = 3;
-      found = fClusterModuleLabel.find("pand"); if(found != std::string::npos) moduleID = 4;
-      std::cout<<"fClusterModuleLabel "<<fClusterModuleLabel<<" ID "<<moduleID<<"\n";
-      
-      std::string fileName = fClusterModuleLabel + ".tru";
-      outFile.open(fileName);
-
-    }
-
-    
-    //Initialise metrics manager and configuration
-    // GRAY: initialize metric manager
-    sbndqm::InitializeMetricManager(pset.get<fhicl::ParameterSet>("metrics"));
-    // GRAY: initialize metric config
-    sbndqm::GenerateMetricConfig(pset.get<fhicl::ParameterSet>("metric_config"));
-    
-  
-=======
     : EDProducer(pset)
     , fDigitModuleLabel     (pset.get< std::vector<art::InputTag> > ("RawModuleLabel"))
-    , fPrintLevel           (pset.get< short >       ("PrintLevel"))
     , fValoretaufcl         (pset.get< float >       ("ValoreTauFCL"))
     , fPersistPurityInfo    (pset.get< bool  >       ("PersistPurityInfo",true))
   {
@@ -242,18 +143,12 @@
       produces< std::vector<anab::TPCPurityInfo> >("",art::Persistable::No);      
 
     
->>>>>>> 83e870774c759e03bfc1fe573219b44643361158
-=======
-    , fDigitModuleLabel     (pset.get< std::vector<art::InputTag> > ("RawModuleLabel"))
-     , fValoretaufcl         (pset.get< float >       ("ValoreTauFCL"))
-  {
-  	for(const auto& digitlabel2 : fDigitModuleLabel)
-	{
-
-     		std::cout<<"fDigitModuleLabel "<<digitlabel2<<"\n";
+    for(const auto& digitlabel2 : fDigitModuleLabel)
+      {
+	
+	std::cout<<"fDigitModuleLabel "<<digitlabel2<<"\n";
       }
  
->>>>>>> 3700b89e
   }
   
   //------------------------------------------------------------------
@@ -268,7 +163,6 @@
     // get access to the TFile service
     art::ServiceHandle<art::TFileService> tfs;
   
-<<<<<<< HEAD
     //fNClusters=tfs->make<TH1F>("fNoClustersInEvent","Number of Clusters", 400,0 ,400);
     //fNHitInCluster = tfs->make<TH1F>("fNHitInCluster","NHitInCluster",1000,0,10000);
     //fHitArea = tfs->make<TH1F>("fHitArea","fHitArea",1000,0,22000);
@@ -278,21 +172,6 @@
     //fClusterNW = tfs->make<TH1F>("fClusterNW","fClusterNW",1000,0,2000);
     //fClusterNS = tfs->make<TH1F>("fClusterNS","fClusterNS",1000,0,2500);
     purityvalues = tfs->make<TH1F>("purityvalues","purityvalues",20000,-10,10);
-    //h_basediff = tfs->make<TH1F>("h_basediff","h_basediff",200,0,0);
-    h_rms = tfs->make<TH1F>("h_rms","h_rms",2000,0,20);
-    //h_basediff2 = tfs->make<TH2D>("h_basediff2","h_basediff2",200,0,0,200,0,0);
-    fRun=tfs->make<TH1F>("fRun","Events per run", 4000,0.5 ,4000.5);
-    fRunSub=tfs->make<TH2D>("fRunSub","Events per run", 4000,0.5 ,4000.5,50,0.5,50.5);
-    fRunSubPurity=tfs->make<TProfile2D>("fRunSubPurity","Events per run", 4000,0.5 ,4000.5,50,0.5,50.5);
-    fRunSubPurity2=tfs->make<TProfile2D>("fRunSubPurity2","Events per run", 4000,0.5 ,4000.5,50,0.5,50.5);
-    fRunSubPurity3=tfs->make<TProfile2D>("fRunSubPurity3","Events per run", 4000,0.5 ,4000.5,50,0.5,50.5);
-
-    pur0 = tfs->make<TH1F>("pur0", "Purity TPC 0", 2000, -20, 30);
-    pur1 = tfs->make<TH1F>("pur1", "Purity TPC 1", 2000, -20, 30);
-    pur2 = tfs->make<TH1F>("pur2", "Purity TPC 2", 2000, -20, 30);
-    pur3 = tfs->make<TH1F>("pur3", "Purity TPC 3", 2000, -20, 30);
-=======
-    purityvalues = tfs->make<TH1F>("purityvalues","purityvalues",20000,-10,10);
     h_basediff = tfs->make<TH1F>("h_basediff","h_basediff",10000,-20,20);
     h_basebase = tfs->make<TH1F>("h_basebase","h_basebase",10000,-20,20);
     h_base1 = tfs->make<TH1F>("h_base1","h_base1",10000,-20,20);
@@ -309,43 +188,13 @@
     puritytpc3 = tfs->make<TH1F>("puritytpc3","puritytpc3",20000,-10,10);
     purityvalues3 = tfs->make<TH1F>("purityvalues3","purityvalues3",20000,-10,10);
     
->>>>>>> 83e870774c759e03bfc1fe573219b44643361158
   }
   
   void ICARUSPurityDQM::endJob()
   {
-<<<<<<< HEAD
-    if(fPrintLevel == -1) outFile.close();
-
-    if(fDigitModuleLabel=="TPC0"){
-      TCanvas p0 ("p0", "Purity distribution of the TPC 0", 10, 10, 700, 700);
-      pur0->Draw();
-      p0.Print("Purity_TPC0.pdf");
-    }
-    if(fDigitModuleLabel=="TPC1"){
-      TCanvas p1 ("p1", "Purity distribution of the TPC 1", 10, 10, 700, 700);
-      pur1->Draw();
-      p1.Print("Purity_TPC1.pdf");
-    }
-    if(fDigitModuleLabel=="TPC2"){
-      TCanvas p2 ("p2", "Purity distribution of the TPC 2", 10, 10, 700, 700);
-      pur2->Draw();
-      p2.Print("Purity_TPC2.pdf");
-    }
-    if(fDigitModuleLabel=="TPC3"){
-      TCanvas p3 ("p3", "Purity distribution of the TPC 3", 10, 10, 700, 700);
-      pur3->Draw();
-      p3.Print("Purity_TPC3.pdf");
-    }
-
-=======
     std::ofstream goodpurofinal("valore_indicativo.out",std::ios::app);
     goodpurofinal << purityvalues2->GetMean() << std::endl;
-<<<<<<< HEAD
->>>>>>> 83e870774c759e03bfc1fe573219b44643361158
-=======
     //if(fPrintLevel == -1) outFile.close();
->>>>>>> 3700b89e
   }
   
   
@@ -358,19 +207,10 @@
 	    Cisono=8;
 	  }
       }
-<<<<<<< HEAD
-        
     return Cisono;//se "ci sono" vale 8 allora l'intero b e' contenuto nel vettore a mentre se "ci sono" vale 3 a non contiene b.
   }
-
-    
-=======
-    
-    return Cisono;//se "ci sono" vale 8 allora l'intero b e' contenuto nel vettore a mentre se "ci sono" vale 3 a non contiene b.
-  }
-  
-  
->>>>>>> 83e870774c759e03bfc1fe573219b44643361158
+  
+  
   int ICARUSPurityDQM::Notheref(std::vector<float>* a, float b){
     int Cisono=3;
     for(int i=0; i<(int)a->size();i++)
@@ -380,7 +220,6 @@
 	    Cisono=8;
 	  }
       }
-<<<<<<< HEAD
         
     return Cisono;//se "ci sono" vale 8 allora l'intero b e' contenuto nel vettore a mentre se "ci sono" vale 3 a non contiene b.
   }
@@ -390,16 +229,6 @@
     int punto_taglio=a->size()*(1-b)+0.5;
     /////std::cout << punto_taglio << " e " << a->size() << std::endl;
     //if(punto_taglio==0)punto_taglio=1;
-=======
-    
-    return Cisono;//se "ci sono" vale 8 allora l'intero b e' contenuto nel vettore a mentre se "ci sono" vale 3 a non contiene b.
-  }
-  
-  Double_t ICARUSPurityDQM::FoundMeanLog(std::vector<float>* a,float b){
-    
-    int punto_taglio=a->size()*(1-b)+0.5;
-    
->>>>>>> 83e870774c759e03bfc1fe573219b44643361158
     std::vector<float>* usedhere=new std::vector<float>;
     for(int jj=0;jj<punto_taglio+1;jj++)
       {
@@ -411,32 +240,18 @@
 	      {
 		maximum=(*a)[j];
 	      }
-<<<<<<< HEAD
-	  }
-=======
-            }
->>>>>>> 83e870774c759e03bfc1fe573219b44643361158
+	  }
 	//cout << maximum << endl;
 	usedhere->push_back(maximum);
       }
     //cout << (*usedhere)[punto_taglio] << endl;
     return (*usedhere)[punto_taglio-1];
   }
-<<<<<<< HEAD
-    
       
-  void ICARUSPurityDQM::analyze(const art::Event& evt)
-  {
-=======
-  
-  
-  
-  
   void ICARUSPurityDQM::produce(art::Event& evt)
   {
     
     
->>>>>>> 83e870774c759e03bfc1fe573219b44643361158
     std::cout << " Inizia Purity ICARUS Ana " << std::endl;
     // code stolen from TrackAna_module.cc
     art::ServiceHandle<geo::Geometry>      geom;
@@ -444,69 +259,6 @@
     std::vector<short> rawadc;      //UNCOMPRESSED ADC VALUES.
     // get all hits in the event
     //InputTag cluster_tag { "fuzzycluster" }; //CH comment trovato con eventdump code
-<<<<<<< HEAD
-
-
-    //to get run and event info, you use this "eventAuxillary()" object.
-    art::Timestamp ts = evt.time();
-    std::cout << "Processing for Purity " << " Run " << evt.run() << ", " << "Event " << evt.event() << " and Time " << ts.value() << std::endl;
-    fRun->Fill(evt.run());
-    fRunSub->Fill(evt.run(),evt.subRun());
-    art::Handle< std::vector<raw::RawDigit> > digitVecHandle;
-    evt.getByLabel(fDigitModuleLabel, digitVecHandle);
-    std::vector<const raw::RawDigit*> rawDigitVec;
-
-
-    if (digitVecHandle.isValid())
-      {
-	//unsigned int maxChannels    = fGeometry->Nchannels();
-	//unsigned int maxTimeSamples = fDetectorProperties->NumberTimeSamples();
-	// Sadly, the RawDigits come to us in an unsorted condition which is not optimal for
-	// what we want to do here. So we make a vector of pointers to the input raw digits and sort them
-	// Ugliness to fill the pointer vector...
-	for(size_t idx = 0; idx < digitVecHandle->size(); idx++) rawDigitVec.push_back(&digitVecHandle->at(idx)); //art::Ptr<raw::RawDigit>(digitVecHandle, idx).get());
-	// Sort (use a lambda to sort by channel id)
-	std::sort(rawDigitVec.begin(),rawDigitVec.end(),[](const raw::RawDigit* left, const raw::RawDigit* right) {return left->Channel() < right->Channel();});
-
-
-
-	// Data is calculated in producer module
-	// This is simply retrieving the data and pushing to the database
-
-	
-	 
-         
-	//sendMetric(group name, channel number (look into this :) ), "metric name", metric value, level , mode);
-	//"metric name" corresponds to values/names under metrics in fcl file
-
-	   
-      }  
-
-    std::vector<int> *www0=new std::vector<int>;
-    std::vector<float> *sss0=new std::vector<float>;
-    std::vector<float> *hhh0=new std::vector<float>;
-    std::vector<float> *ehh0=new std::vector<float>;
-    std::vector<int> *www1=new std::vector<int>;
-    std::vector<float> *sss1=new std::vector<float>;
-    std::vector<float> *hhh1=new std::vector<float>;
-    std::vector<float> *ehh1=new std::vector<float>;
-    std::vector<int> *www2=new std::vector<int>;
-    std::vector<float> *sss2=new std::vector<float>;
-    std::vector<float> *hhh2=new std::vector<float>;
-    std::vector<float> *ehh2=new std::vector<float>;
-    std::vector<int> *www3=new std::vector<int>;
-    std::vector<float> *sss3=new std::vector<float>;
-    std::vector<float> *hhh3=new std::vector<float>;
-    std::vector<float> *ehh3=new std::vector<float>;
-    std::vector<int> *ccc0=new std::vector<int>;
-    std::vector<int> *ccc1=new std::vector<int>;
-    std::vector<int> *ccc2=new std::vector<int>;
-    std::vector<int> *ccc3=new std::vector<int>;
-    std::vector<float> *aaa0=new std::vector<float>;
-    std::vector<float> *aaa1=new std::vector<float>;
-    std::vector<float> *aaa2=new std::vector<float>;
-    std::vector<float> *aaa3=new std::vector<float>;
-=======
     
     //to get run and event info, you use this "eventAuxillary()" object.
     art::Timestamp ts = evt.time();
@@ -526,406 +278,7 @@
     purity_info.Run = evt.run();
     purity_info.Subrun = evt.subRun();
     purity_info.Event = evt.event();
->>>>>>> 83e870774c759e03bfc1fe573219b44643361158
-
-    std::cout << "Calling at the beginning…" << std::endl;    //    std::cout<<"HERE"<<std::endl;
-    purity_info.Print();
-    // std::cout<<"DONE"<<std::endl;
-
-<<<<<<< HEAD
-      
-    for(const auto& rawDigit : rawDigitVec)
-      {
-	raw::ChannelID_t channel = rawDigit->Channel();
-	//std::cout << channel << std::endl;
-	std::vector<geo::WireID> wids = geom->ChannelToWire(channel);
-	// for now, just take the first option returned from ChannelToWire
-	geo::WireID wid  = wids[0];
-	// We need to know the plane to look up parameters
-	geo::PlaneID::PlaneID_t plane = wid.Plane;
-	size_t cryostat=wid.Cryostat;
-	size_t tpc=wid.TPC;
-	size_t iWire=wid.Wire;
-	//std::cout << plane << " " << tpc << " " << cryostat << " " << iWire << std::endl;
-	fDataSize = rawDigit->Samples();
-	rawadc.resize(fDataSize);
-          
-
-	//UNCOMPRESS THE DATA.
-	int pedestal = (int)rawDigit->GetPedestal();
-	float pedestal2 = rawDigit->GetPedestal();
-	float sigma_pedestal = rawDigit->GetSigma();
-	raw::Uncompress(rawDigit->ADCs(), rawadc, pedestal, rawDigit->Compression());
-	//std::cout << pedestal2 << " " << fDataSize << " " << rawadc.size() << " " << sigma_pedestal << std::endl;
-	float massimo=0;
-	float quale_sample_massimo;
-
-	if (plane==2) {
-	  TH1F *h111 = new TH1F("h111","delta aree",20000,0,0);
-	  for (unsigned int ijk=0; ijk<(fDataSize); ijk++)
-	    {
-	      //h111->Fill(rawDigit->ADC(ijk)-pedestal2);
-	      //std::cout << rawDigit->ADC(ijk) << " " << rawDigit->ADC(ijk)-pedestal2 << std::endl;
-	      if ((rawDigit->ADC(ijk)-pedestal2)>massimo && ijk>150 && ijk<(fDataSize-150))
-		{
-		  massimo=(rawDigit->ADC(ijk)-pedestal2);
-		  quale_sample_massimo=ijk;
-		}
-	    }
-	  //sigma_pedestal=h111->GetRMS();
-	  //h111->Delete();
-	  float base_massimo_before=0;
-	  float base_massimo_after=0;
-	  for (unsigned int ijk=quale_sample_massimo-150; ijk<quale_sample_massimo-50; ijk++)
-	    {
-	      base_massimo_before+=(rawDigit->ADC(ijk)-pedestal2)*0.01;
-	    }
-	  for (unsigned int ijk=quale_sample_massimo+50; ijk<quale_sample_massimo+150; ijk++)
-	    {
-	      base_massimo_after+=(rawDigit->ADC(ijk)-pedestal2)*0.01;
-	    }
-	  float basebase=(base_massimo_after+base_massimo_before)*0.5;
-	  float areaarea=0;
-
-	  for (unsigned int ijk=0; ijk<(fDataSize); ijk++)
-	    {
-	      if (ijk>(quale_sample_massimo-30) && ijk<(quale_sample_massimo+30)) {
-		//areaarea+=(rawDigit->ADC(ijk)-pedestal2-basebase);
-		areaarea+=(rawDigit->ADC(ijk)-pedestal2);
-	      }
-	      else{
-		h111->Fill(rawDigit->ADC(ijk)-pedestal2-basebase);
-	      }
-                  
-	    }
-	  sigma_pedestal=h111->GetRMS();
-	  h111->Delete();
-	  //std::cout << "MASSIMO BASE " << massimo << " " << base_massimo_before << " " << base_massimo_after << std::endl;
-	  //h_basediff->Fill(fabs(base_massimo_after-base_massimo_before));
-	  //h_basediff2->Fill(fabs(base_massimo_after-base_massimo_before),sigma_pedestal);
-	  h_rms->Fill(sigma_pedestal);
-	  if (massimo>(5*sigma_pedestal) && fabs(base_massimo_after-base_massimo_before)<sigma_pedestal)
-	    {
-                    
-	      if(cryostat==0 && tpc==0)www0->push_back(iWire);
-	      if(cryostat==0 && tpc==0)sss0->push_back(quale_sample_massimo);
-	      if(cryostat==0 && tpc==0)hhh0->push_back(massimo);
-	      if(cryostat==0 && tpc==0)ehh0->push_back(sigma_pedestal);
-	      if(cryostat==0 && tpc==0)ccc0->push_back(-1);
-	      if(cryostat==0 && tpc==1)www1->push_back(iWire);
-	      if(cryostat==0 && tpc==1)sss1->push_back(quale_sample_massimo);
-	      if(cryostat==0 && tpc==1)hhh1->push_back(massimo);
-	      if(cryostat==0 && tpc==1)ehh1->push_back(sigma_pedestal);
-	      if(cryostat==0 && tpc==1)ccc1->push_back(-1);
-	      if(cryostat==1 && tpc==0)www2->push_back(iWire);
-	      if(cryostat==1 && tpc==0)sss2->push_back(quale_sample_massimo);
-	      if(cryostat==1 && tpc==0)hhh2->push_back(massimo);
-	      if(cryostat==1 && tpc==0)ehh2->push_back(sigma_pedestal);
-	      if(cryostat==1 && tpc==0)ccc2->push_back(-1);
-	      if(cryostat==1 && tpc==1)www3->push_back(iWire);
-	      if(cryostat==1 && tpc==1)sss3->push_back(quale_sample_massimo);
-	      if(cryostat==1 && tpc==1)hhh3->push_back(massimo);
-	      if(cryostat==1 && tpc==1)ehh3->push_back(sigma_pedestal);
-	      if(cryostat==1 && tpc==1)ccc3->push_back(-1);
-	      if(cryostat==0 && tpc==0)aaa0->push_back(areaarea);
-	      if(cryostat==0 && tpc==1)aaa1->push_back(areaarea);
-	      if(cryostat==1 && tpc==0)aaa2->push_back(areaarea);
-	      if(cryostat==1 && tpc==1)aaa3->push_back(areaarea);
-	      //std::cout << "MASSIMO " << massimo << " " << quale_sample_massimo << std::endl;
-	      //std::cout << plane << " " << tpc << " " << cryostat << " " << iWire << std::endl;
-	    }
-	}
-      }
-          
-    for (unsigned int ijk=0; ijk<www0->size(); ijk++)
-      {
-	for (unsigned int ijk2=0; ijk2<www0->size(); ijk2++)
-          {
-	    if (fabs((*www0)[ijk]-(*www0)[ijk2])<5 && ijk!=ijk2 && fabs((*sss0)[ijk]-(*sss0)[ijk2])<150)
-              {
-		if ((*ccc0)[ijk]<0 && (*ccc0)[ijk2]<0)
-                  {
-		    (*ccc0)[ijk]=ijk+1;
-		    (*ccc0)[ijk2]=ijk+1;
-                  }
-		else if ((*ccc0)[ijk]>0 && (*ccc0)[ijk2]<0)
-                  {
-		    (*ccc0)[ijk2]=(*ccc0)[ijk];
-                  }
-		else if ((*ccc0)[ijk]<0 && (*ccc0)[ijk2]>0)
-                  {
-		    (*ccc0)[ijk]=(*ccc0)[ijk2];
-                  }
-		else if ((*ccc0)[ijk]>0 && (*ccc0)[ijk2]>0)
-                  {
-		    for (unsigned int ijk3=0; ijk3<www0->size(); ijk3++)
-                      {
-			if(((*ccc0)[ijk3])==((*ccc0)[ijk2]))(*ccc0)[ijk3]=(*ccc0)[ijk];
-                      }
-                  }
-              }
-          }
-      }
- 
-    for (unsigned int ijk=0; ijk<www1->size(); ijk++)
-      {
-	for (unsigned int ijk2=0; ijk2<www1->size(); ijk2++)
-          {
-	    if (fabs((*www1)[ijk]-(*www1)[ijk2])<5 && ijk!=ijk2 && fabs((*sss1)[ijk]-(*sss1)[ijk2])<150)
-              {
-		if ((*ccc1)[ijk]<0 && (*ccc1)[ijk2]<0)
-                  {
-		    (*ccc1)[ijk]=ijk+1;
-		    (*ccc1)[ijk2]=ijk+1;
-                  }
-		else if ((*ccc1)[ijk]>0 && (*ccc1)[ijk2]<0)
-                  {
-		    (*ccc1)[ijk2]=(*ccc1)[ijk];
-                  }
-		else if ((*ccc1)[ijk]<0 && (*ccc1)[ijk2]>0)
-                  {
-		    (*ccc1)[ijk]=(*ccc1)[ijk2];
-                  }
-		else if ((*ccc1)[ijk]>0 && (*ccc1)[ijk2]>0)
-                  {
-		    for (unsigned int ijk3=0; ijk3<www1->size(); ijk3++)
-                      {
-			if(((*ccc1)[ijk3])==((*ccc1)[ijk2]))(*ccc1)[ijk3]=(*ccc1)[ijk];
-                      }
-                  }
-              }
-          }
-      }
-
-    for (unsigned int ijk=0; ijk<www2->size(); ijk++)
-      {
-	for (unsigned int ijk2=0; ijk2<www2->size(); ijk2++)
-          {
-	    if (fabs((*www2)[ijk]-(*www2)[ijk2])<5 && ijk!=ijk2 && fabs((*sss2)[ijk]-(*sss2)[ijk2])<150)
-              {
-		if ((*ccc2)[ijk]<0 && (*ccc2)[ijk2]<0)
-                  {
-		    (*ccc2)[ijk]=ijk+1;
-		    (*ccc2)[ijk2]=ijk+1;
-                  }
-		else if ((*ccc2)[ijk]>0 && (*ccc2)[ijk2]<0)
-                  {
-		    (*ccc2)[ijk2]=(*ccc2)[ijk];
-                  }
-		else if ((*ccc2)[ijk]<0 && (*ccc2)[ijk2]>0)
-                  {
-		    (*ccc2)[ijk]=(*ccc2)[ijk2];
-                  }
-		else if ((*ccc2)[ijk]>0 && (*ccc2)[ijk2]>0)
-                  {
-		    for (unsigned int ijk3=0; ijk3<www2->size(); ijk3++)
-                      {
-			if(((*ccc2)[ijk3])==((*ccc2)[ijk2]))(*ccc2)[ijk3]=(*ccc2)[ijk];
-                      }
-                  }
-              }
-          }
-      }
-
-    for (unsigned int ijk=0; ijk<www3->size(); ijk++)
-      {
-	for (unsigned int ijk2=0; ijk2<www3->size(); ijk2++)
-          {
-	    if (fabs((*www3)[ijk]-(*www3)[ijk2])<5 && ijk!=ijk2 && fabs((*sss3)[ijk]-(*sss3)[ijk2])<150)
-              {
-		if ((*ccc3)[ijk]<0 && (*ccc3)[ijk2]<0)
-                  {
-		    (*ccc3)[ijk]=ijk+1;
-		    (*ccc3)[ijk2]=ijk+1;
-                  }
-		else if ((*ccc3)[ijk]>0 && (*ccc3)[ijk2]<0)
-                  {
-		    (*ccc3)[ijk2]=(*ccc3)[ijk];
-                  }
-		else if ((*ccc3)[ijk]<0 && (*ccc3)[ijk2]>0)
-                  {
-		    (*ccc3)[ijk]=(*ccc3)[ijk2];
-                  }
-		else if ((*ccc3)[ijk]>0 && (*ccc3)[ijk2]>0)
-                  {
-		    for (unsigned int ijk3=0; ijk3<www3->size(); ijk3++)
-                      {
-			if(((*ccc3)[ijk3])==((*ccc3)[ijk2]))(*ccc3)[ijk3]=(*ccc3)[ijk];
-                      }
-                  }
-              }
-          }
-      }
-
-      
-      
-      
-    Int_t clusters_creation[4][6000];
-    //Int_t clusters_avewire[4][1000];
-    Int_t clusters_swire[4][6000];
-    Int_t clusters_lwire[4][6000];
-    Int_t clusters_ssample[4][6000];
-    Int_t clusters_lsample[4][6000];
-      
-    Int_t clusters_nn[1000];
-    Int_t clusters_vi[1000];
-    Int_t clusters_qq[1000];
-    //Int_t clusters_avewire[4][1000];
-    Int_t clusters_dw[1000];
-    Int_t clusters_ds[1000];
-
-
-    for (unsigned int ijk=0; ijk<4; ijk++) {
-      for (unsigned int ijk2=0; ijk2<6000; ijk2++) {
-	clusters_creation[ijk][ijk2]=0;
-	clusters_swire[ijk][ijk2]=100000;
-	clusters_lwire[ijk][ijk2]=0;
-	clusters_ssample[ijk][ijk2]=100000;
-	clusters_lsample[ijk][ijk2]=0;
-	if (ijk2<1000 && ijk>2) {
-	  clusters_nn[ijk2]=-1;
-	  clusters_vi[ijk2]=-1;
-	  clusters_dw[ijk2]=-1;
-	  clusters_ds[ijk2]=-1;
-	  clusters_qq[ijk2]=-1;
-	}
-      }
-    }
-      
-    for (unsigned int ijk=0; ijk<www0->size(); ijk++)
-      {
-	if ((*ccc0)[ijk]>0) {
-	  int numero=(*ccc0)[ijk];
-	  clusters_creation[0][numero]+=1;
-	  if((*www0)[ijk]<clusters_swire[0][numero])clusters_swire[0][numero]=(*www0)[ijk];
-	  if((*www0)[ijk]>clusters_lwire[0][numero])clusters_lwire[0][numero]=(*www0)[ijk];
-	  if((*sss0)[ijk]<clusters_ssample[0][numero])clusters_ssample[0][numero]=(*sss0)[ijk];
-	  if((*sss0)[ijk]>clusters_lsample[0][numero])clusters_lsample[0][numero]=(*sss0)[ijk];
-	}
-      }
-    for (unsigned int ijk=0; ijk<www1->size(); ijk++)
-      {
-	if ((*ccc1)[ijk]>0) {
-	  int numero=(*ccc1)[ijk];
-	  clusters_creation[1][numero]+=1;
-	  if((*www1)[ijk]<clusters_swire[1][numero])clusters_swire[1][numero]=(*www1)[ijk];
-	  if((*www1)[ijk]>clusters_lwire[1][numero])clusters_lwire[1][numero]=(*www1)[ijk];
-	  if((*sss1)[ijk]<clusters_ssample[1][numero])clusters_ssample[1][numero]=(*sss1)[ijk];
-	  if((*sss1)[ijk]>clusters_lsample[1][numero])clusters_lsample[1][numero]=(*sss1)[ijk];
-	}
-      }
-    for (unsigned int ijk=0; ijk<www2->size(); ijk++)
-      {
-	if ((*ccc2)[ijk]>0) {
-	  int numero=(*ccc2)[ijk];
-	  clusters_creation[2][numero]+=1;
-	  if((*www2)[ijk]<clusters_swire[2][numero])clusters_swire[2][numero]=(*www2)[ijk];
-	  if((*www2)[ijk]>clusters_lwire[2][numero])clusters_lwire[2][numero]=(*www2)[ijk];
-	  if((*sss2)[ijk]<clusters_ssample[2][numero])clusters_ssample[2][numero]=(*sss2)[ijk];
-	  if((*sss2)[ijk]>clusters_lsample[2][numero])clusters_lsample[2][numero]=(*sss2)[ijk];
-	}
-      }
-    for (unsigned int ijk=0; ijk<www3->size(); ijk++)
-      {
-	if ((*ccc3)[ijk]>0) {
-	  int numero=(*ccc3)[ijk];
-	  clusters_creation[3][numero]+=1;
-	  if((*www3)[ijk]<clusters_swire[3][numero])clusters_swire[3][numero]=(*www3)[ijk];
-	  if((*www3)[ijk]>clusters_lwire[3][numero])clusters_lwire[3][numero]=(*www3)[ijk];
-	  if((*sss3)[ijk]<clusters_ssample[3][numero])clusters_ssample[3][numero]=(*sss3)[ijk];
-	  if((*sss3)[ijk]>clusters_lsample[3][numero])clusters_lsample[3][numero]=(*sss3)[ijk];
-	}
-      }
-
-    int quanti_clusters=0;
-    for (unsigned int ijk=0; ijk<4; ijk++) {
-      for (unsigned int ijk2=0; ijk2<6000; ijk2++) {
-	if(clusters_creation[ijk][ijk2]>50)
-	  {
-	    std::cout<<clusters_creation[ijk][ijk2] << " CLUSTER MINE " << clusters_swire[ijk][ijk2] << " " << clusters_lwire[ijk][ijk2] << " " << clusters_ssample[ijk][ijk2] << " " << clusters_lsample[ijk][ijk2] << std::endl;
-	    clusters_qq[quanti_clusters]=clusters_creation[ijk][ijk2];
-	    clusters_vi[quanti_clusters]=ijk;
-	    clusters_nn[quanti_clusters]=ijk2;
-	    clusters_dw[quanti_clusters]=clusters_lwire[ijk][ijk2]-clusters_swire[ijk][ijk2];
-	    clusters_ds[quanti_clusters]=clusters_lsample[ijk][ijk2]-clusters_ssample[ijk][ijk2];
-	    quanti_clusters+=1;
-	  }
-      }
-    }
-
-      
-    for(int icl = 0; icl < quanti_clusters; ++icl){
-      if (clusters_qq[icl]>0) {
-	std::cout << " CLUSTER INFO " << icl << " " << clusters_qq[icl] << " " << clusters_vi[icl] << " " << " " << clusters_nn[icl] << "\n\n event=" << evt.event() << " length in space dw=" << clusters_dw[icl] << "  length in time  ds=" << clusters_ds[icl] << " angle=" <<float( float(clusters_dw[icl])/float(clusters_ds[icl])) << "\n\n" << std::endl;
-
-	int tpc_number=clusters_vi[icl];//qui andrebbe messo il numero di TPC
-        
-	if (clusters_ds[icl]>1100 && clusters_dw[icl]>100)
-	  {//if analisi
-
-	    std::vector<float> *whc=new std::vector<float>;
-	    std::vector<float> *shc=new std::vector<float>;
-	    std::vector<float> *ahc=new std::vector<float>;
-	    std::vector<float> *fahc=new std::vector<float>;
- 
-	    if (clusters_vi[icl]==0) {
-              for (unsigned int ijk=0; ijk<www0->size(); ijk++) {
-		if ((*ccc0)[ijk]==clusters_nn[icl]) {
-		  whc->push_back((*www0)[ijk]);
-		  shc->push_back((*sss0)[ijk]);
-		  ///ahc->push_back((*hhh0)[ijk]);
-		  ahc->push_back((*aaa0)[ijk]);
-		  fahc->push_back((*ehh0)[ijk]);
-		}
-              }
-	    }
-	    if (clusters_vi[icl]==1) {
-              for (unsigned int ijk=0; ijk<www1->size(); ijk++) {
-		if ((*ccc1)[ijk]==clusters_nn[icl]) {
-		  whc->push_back((*www1)[ijk]);
-		  shc->push_back((*sss1)[ijk]);
-		  ahc->push_back((*aaa1)[ijk]);
-		  //ahc->push_back((*hhh1)[ijk]);
-		  fahc->push_back((*ehh1)[ijk]);
-		}
-              }
-	    }
-	    if (clusters_vi[icl]==2) {
-              for (unsigned int ijk=0; ijk<www2->size(); ijk++) {
-		if ((*ccc2)[ijk]==clusters_nn[icl]) {
-		  whc->push_back((*www2)[ijk]);
-		  shc->push_back((*sss2)[ijk]);
-		  ahc->push_back((*aaa2)[ijk]);
-		  //ahc->push_back((*hhh2)[ijk]);
-		  fahc->push_back((*ehh2)[ijk]);
-		}
-              }
-	    }
-	    if (clusters_vi[icl]==3) {
-              for (unsigned int ijk=0; ijk<www3->size(); ijk++) {
-		if ((*ccc3)[ijk]==clusters_nn[icl]) {
-		  whc->push_back((*www3)[ijk]);
-		  shc->push_back((*sss3)[ijk]);
-		  //ahc->push_back((*hhh3)[ijk]);
-		  ahc->push_back((*aaa3)[ijk]);
-		  fahc->push_back((*ehh3)[ijk]);
-		}
-              }
-	    }
-
-          
-	    std::cout << " CLUSTER INFO " << icl << " " << clusters_qq[icl] << " " << whc->size() << std::endl;
-
-
-
-
-	        
-	    if(whc->size()>30)//prima 0
-	      {
-		float pendenza=0;float intercetta=0;int found_ok=0;
-		std::vector<int> *escluse=new std::vector<int>;
-		for(int j=0;j<(int)whc->size();j++)
-=======
+
     for(const auto& digitlabel : fDigitModuleLabel)
       {
 	evt.getByLabel(digitlabel, digitVecHandle);
@@ -1365,7 +718,6 @@
 		
 		
 		if(whc->size()>30)//prima 0
->>>>>>> 83e870774c759e03bfc1fe573219b44643361158
 		  {
 		    float pendenza=0;float intercetta=0;int found_ok=0;
 		    std::vector<int> *escluse=new std::vector<int>;
@@ -1413,26 +765,6 @@
 			    if(found_max==0)found_ok=1;
 			  }
 		      }
-<<<<<<< HEAD
-		  }
-		std::cout << escluse->size() << " escluse " << whc->size() << " " << found_ok << std::endl;
-                delete escluse;
-		std::vector<float> *hittime=new std::vector<float>;
-		std::vector<float> *hitwire=new std::vector<float>;
-		std::vector<float> *hitarea=new std::vector<float>;
-		std::vector<float> *hittimegood=new std::vector<float>;
-		std::vector<float> *hitareagood=new std::vector<float>;
-		std::vector<float> *hitwiregood=new std::vector<float>;
-                /////std::cout <<  found_ok << std::endl;
-                /////std::cout <<  pendenza << std::endl;
-                /////std::cout <<  intercetta << std::endl;
-                if(found_ok==1)
-		  {
-                    //float t_max=-1400/0.4*log(8/(3.3*peach));
-                    //float t_max=3800;
-                    //if(t_max>1500) t_max=1500;
-                    for(int kkk=0;kkk<(int)whc->size();kkk++)
-=======
 		    std::cout << escluse->size() << " escluse " << whc->size() << " " << found_ok << std::endl;
 		    delete escluse;
 		    std::vector<float> *hittime=new std::vector<float>;
@@ -1445,7 +777,6 @@
 		    /////std::cout <<  pendenza << std::endl;
 		    /////std::cout <<  intercetta << std::endl;
 		    if(found_ok==1)
->>>>>>> 83e870774c759e03bfc1fe573219b44643361158
 		      {
 			for(int kkk=0;kkk<(int)whc->size();kkk++)
 			  {
@@ -1461,40 +792,6 @@
 				  }
 			      }
 			  }
-<<<<<<< HEAD
-		      }
-                    //float result_rms=0.14;
-                    //std::cout << result_rms << endl;
-                    Double_t area[10000];
-                    Double_t nologarea[10000];
-                    Double_t tempo[10000];
-                    Double_t ex[10000];
-                    //Double_t quale[10000];
-                    Double_t ey[10000];
-                    Double_t ek[10000];
-                    Double_t ez[10000];
-		    std::cout <<  hitarea->size() << " dimensione hitarea" << std::endl;
-                    if(hitarea->size()>100)//prima 30
-		      {
-                        float minimo=100000;
-                        float massimo=0;
-                        for(int kk=0;kk<(int)hitarea->size();kk++)
-			  {
-			    if((*hittime)[kk]>massimo)massimo=(*hittime)[kk];
-			    if((*hittime)[kk]<minimo)minimo=(*hittime)[kk];
-			  }
-                        //std::cout << hitarea->size() << std::endl;
-                        //int gruppi=hitarea->size()/50;
-                        int gruppi=8;
-                        //std::cout << gruppi << std::endl;
-                        float steptime=(massimo-minimo)/(gruppi+1);
-                        //std::cout << steptime << " steptime " << minimo << " " << massimo << std::endl;
-                        float starting_value_tau=fValoretaufcl;
-                        ////////std::cout << starting_value_tau << " VALORE INDICATIVO TAU " << std::endl;
-                        //if(tpc_number==2 || tpc_number==5)starting_value_tau=6500;
-                        //if(tpc_number==10 || tpc_number==13)starting_value_tau=5700;
-                        for(int stp=0;stp<=gruppi;stp++)
-=======
 			//float result_rms=0.14;
 			//std::cout << result_rms << endl;
 			Double_t area[10000];
@@ -1508,7 +805,6 @@
 			std::cout <<  hitarea->size() << " dimensione hitarea" << std::endl;
 
 			if(hitarea->size()>100)//prima 30
->>>>>>> 83e870774c759e03bfc1fe573219b44643361158
 			  {
 			    float minimo=100000;
 			    float massimo=0;
@@ -1517,16 +813,6 @@
 				if((*hittime)[kk]>massimo)massimo=(*hittime)[kk];
 				if((*hittime)[kk]<minimo)minimo=(*hittime)[kk];
 			      }
-<<<<<<< HEAD
-                            ///////std::cout << hitpertaglio->size() << std::endl;
-                            float tagliomax=FoundMeanLog(hitpertaglio,0.90);
-                            float tagliomin=FoundMeanLog(hitpertaglio,0.05);
-                            //float tagliomin=0;
-                            //float tagliomax=1000000;
-                            delete hitpertaglio;
-                            //std::cout << tagliomax << " t " << std::endl;
-                            for(int kk=0;kk<(int)hitarea->size();kk++)
-=======
 			    //std::cout << hitarea->size() << std::endl;
 			    //int gruppi=hitarea->size()/50;
 			    int gruppi=8;
@@ -1540,7 +826,6 @@
 			    //if(tpc_number==2 || tpc_number==5)starting_value_tau=6500;
 			    //if(tpc_number==10 || tpc_number==13)starting_value_tau=5700;
 			    for(int stp=0;stp<=gruppi;stp++)
->>>>>>> 83e870774c759e03bfc1fe573219b44643361158
 			      {
 				std::vector<float>* hitpertaglio=new std::vector<float>;
 				//std::cout << 500+stp*steptime << " time " << 500+(stp+1)*(steptime) << std::endl;
@@ -1572,17 +857,8 @@
 				      }
 				  }
 			      }
-<<<<<<< HEAD
-			  }
-			std::cout << hitareagood->size() << " hitareagood" << std::endl;    
-                        for(int k=0;k<(int)hitareagood->size();k++)
-			  {
-                            //if((*hittimegood)[k]-600*0.4<=1000)//correzione 15/08
-                            if((*hittimegood)[k]<=2240)
-=======
 			    std::cout << hitareagood->size() << " hitareagood" << std::endl;    
 			    for(int k=0;k<(int)hitareagood->size();k++)
->>>>>>> 83e870774c759e03bfc1fe573219b44643361158
 			      {
 				//if((*hittimegood)[k]-600*0.4<=1000)//correzione 15/08
 				if((*hittimegood)[k]<=2240)
@@ -1596,36 +872,6 @@
 				    ey[k]=0.23;
 				  }
 			      }
-<<<<<<< HEAD
-			  }
-                        TGraphErrors *gr31 = new TGraphErrors(hitareagood->size(),tempo,area,ex,ey);
-                        //TGraphErrors *gr4 = new TGraphErrors(hitareagood->size(),tempo,nologarea,ex,ey);
-                        gr31->Fit("pol1");
-                        TF1 *fit = gr31->GetFunction("pol1");
-                        float slope_purity=fit->GetParameter(1);
-                        float error_slope_purity=fit->GetParError(1);
-                        float intercetta_purezza=fit->GetParameter(0);
-                  
-                        TH1F *h111 = new TH1F("h111","delta aree",200,-10,10);
-                        float sum_per_rms_test=0;
-                        for(int k=0;k<(int)hitareagood->size();k++)
-			  {
-                            h111->Fill(area[k]-slope_purity*tempo[k]-intercetta_purezza);
-                            sum_per_rms_test+=(area[k]-slope_purity*tempo[k]-intercetta_purezza)*(area[k]-slope_purity*tempo[k]-intercetta_purezza);
-			  }
-                        h111->Fit("gaus");
-                        TF1 *fitg = h111->GetFunction("gaus");
-                        float error=fitg->GetParameter(2);
-			std::cout << " error " << error << std::endl;
-                        float error_2=sqrt(sum_per_rms_test/(hitareagood->size()-2));
-			std::cout << " error vero" << error_2 << std::endl;
-                        h111->Delete();
-                  
-                        for(int k=0;k<(int)hitareagood->size();k++)
-			  {
-                            //if((*hittimegood)[k]-600*0.4<=1000)//15/08
-                            if((*hittimegood)[k]<=2240)
-=======
 			    TGraphErrors *gr31 = new TGraphErrors(hitareagood->size(),tempo,area,ex,ey);
 			    //TGraphErrors *gr4 = new TGraphErrors(hitareagood->size(),tempo,nologarea,ex,ey);
 			    gr31->Fit("pol1");
@@ -1637,7 +883,6 @@
 			    TH1F *h111 = new TH1F("h111","delta aree",200,-10,10);
 			    float sum_per_rms_test=0;
 			    for(int k=0;k<(int)hitareagood->size();k++)
->>>>>>> 83e870774c759e03bfc1fe573219b44643361158
 			      {
 				h111->Fill(area[k]-slope_purity*tempo[k]-intercetta_purezza);
 				sum_per_rms_test+=(area[k]-slope_purity*tempo[k]-intercetta_purezza)*(area[k]-slope_purity*tempo[k]-intercetta_purezza);
@@ -1653,41 +898,16 @@
                         //float intercetta_purezza_2=fit2->GetParameter(0);
                         float chiquadro=fit2->GetChisquare()/(hitareagood->size()-2);
 			std::ofstream goodpuro("purity_results.out",std::ios::app);
-<<<<<<< HEAD
-			//purityvalues->Fill(-slope_purity_2*1000.);
-			//fRunSubPurity->Fill(evt.run(),evt.subRun(),-slope_purity_2*1000.);
-                        /////if(tpc_number==2 || tpc_number==5)
-			/////  {
-			//goodpuro << " run " << evt.Run() << " event " << evt.event() << " vista " << tpc_number << std::endl;
-			//goodpuro << chiquadro << std::endl;
-			//goodpuro << evt.run() << " " << evt.subRun() << " " << evt.event() << " " << tpc_number << " " << slope_purity_2 << " " << error_slope_purity_2 << std::endl;
-			//////}
-			std::cout << -1/slope_purity_2 << std::endl;
-			std::cout << -1/(slope_purity_2+error_slope_purity_2)+1/slope_purity_2 << std::endl;
-			std::cout << 1/slope_purity_2-1/(slope_purity_2-error_slope_purity_2) << std::endl;
-=======
                         std::ofstream goodpuro2("purity_results2.out",std::ios::app);
 			
                         std::cout << -1/slope_purity_2 << std::endl;
                         std::cout << -1/(slope_purity_2+error_slope_purity_2)+1/slope_purity_2 << std::endl;
                         std::cout << 1/slope_purity_2-1/(slope_purity_2-error_slope_purity_2) << std::endl;
->>>>>>> 83e870774c759e03bfc1fe573219b44643361158
                         TGraphAsymmErrors *gr41 = new TGraphAsymmErrors (hitareagood->size(),tempo,nologarea,ex,ex,ez,ek);
                         gr41->Fit("expo");
                         TF1 *fitexo = gr41->GetFunction("expo");
                         float slope_purity_exo=fitexo->GetParameter(1);
                         float error_slope_purity_exo=fitexo->GetParError(1);
-<<<<<<< HEAD
-                        fRunSubPurity2->Fill(evt.run(),evt.subRun(),-slope_purity_exo*1000.);
-
-			std::cout << "\n\n Purity from exponential fit for the TPC number " << tpc_number << " is " << -1./(slope_purity*1000) << " with error " << error_slope_purity <<  std::endl;
-			std::cout << "\n Purity from linear fit for the TPC number " << tpc_number << " is " << -1./(slope_purity_2*1000) << " with error " << error_slope_purity_2 << "\n\n" << std::endl;
-
-			std::cout << -1/slope_purity_exo << std::endl;
-			std::cout << -1/(slope_purity_exo+error_slope_purity_exo)+1/slope_purity_exo << std::endl;
-			std::cout << 1/slope_purity_exo-1/(slope_purity_exo-error_slope_purity_exo) << std::endl;
-			std::cout << fitexo->GetChisquare()/(hitareagood->size()-2) << std::endl;
-=======
                         //fRunSubPurity2->Fill(evt.run(),evt.subRun(),-slope_purity_exo*1000.);
                         //fRunSubPurity->Fill(evt.run(),evt.subRun(),-slope_purity_2*1000.);
                         std::cout << -1/slope_purity_exo << std::endl;
@@ -1721,53 +941,11 @@
 			purity_info.Print();
 			outputVec.push_back(purity_info);
 			
->>>>>>> 83e870774c759e03bfc1fe573219b44643361158
                         //std::cout << ts << " is time event " << std::endl;
                         //goodpur << -1/slope_purity_exo << std::endl;
                         //goodpur << -1/(slope_purity_exo+error_slope_purity_exo)+1/slope_purity_exo << std::endl;
                         //goodpur << 1/slope_purity_exo-1/(slope_purity_exo-error_slope_purity_exo) << std::endl;
                         //goodpur << timeevent << " is time event " << std::endl;
-<<<<<<< HEAD
-                       
-
-			std::cout << -1/slope_purity_exo << " TUTTTI I VALUES " << -slope_purity_exo2*1000. << " " << -slope_purity_exo*1000. << std::endl;
-			float purityS=-9999;
-			if((fabs(error_slope_purity_2/slope_purity_2)<5) && fabs(error_slope_purity_exo/slope_purity_exo)<5)
-			  {
-			    if(fabs(slope_purity_exo)<0.01)
-			      {
-				purityS= -(slope_purity_exo*1000);
-				purityvalues->Fill(-slope_purity_exo*1000.);
-				goodpuro << evt.run() << " " << evt.subRun() << " " << evt.event() << " " << tpc_number << " " << slope_purity_exo << " " << error_slope_purity_exo << std::endl;
-			      }
-			  }
- 
-			int level = 0;     
-
-			std::string group_name = "TPC";
-			artdaq::MetricMode mode = artdaq::MetricMode::Average; 
-			std::string readout_number_str = std::to_string(tpc_number);
-			if(purityS > -10 && purityS < 10){
-			  sbndqm::sendMetric(group_name, readout_number_str, "purity", purityS, level, mode);
-			}
-
-			if(purityS > -10 && purityS < 10){
-			  if(tpc_number==0){
-			    pur0->Fill(purityS);
-			  }
-			  if(tpc_number==1){
-			    pur1->Fill(purityS);
-			  }
-			  if(tpc_number==2){
-			    pur2->Fill(purityS);
-			  }
-			  if(tpc_number==3){
-			    pur3->Fill(purityS);
-			  }
-			}
-
-		      }//hitarea size 30
-=======
 		      }
 
 		    delete hittime;
@@ -1776,50 +954,8 @@
 		    delete hitareagood;
 		    delete hitwiregood;
 		    delete hitwire;
->>>>>>> 83e870774c759e03bfc1fe573219b44643361158
 		  }
 		
-<<<<<<< HEAD
-		      
-	      }//end whc->size>0
-	        
-            
-	    delete shc;
-	    delete ahc;
-	    delete fahc;
-	    delete whc;
-	        
-	  } 
- 
-      }//fine if ananlisi
-    }
-    delete www0;
-    delete sss0;
-    delete hhh0;
-    delete ehh0;
-    delete ccc0;
-    delete www1;
-    delete sss1;
-    delete hhh1;
-    delete ehh1;
-    delete ccc1;
-    delete www2;
-    delete sss2;
-    delete hhh2;
-    delete ehh2;
-    delete ccc2;
-    delete www3;
-    delete sss3;
-    delete hhh3;
-    delete ehh3;
-    delete ccc3;
-    delete aaa0;
-    delete aaa1;
-    delete aaa2;
-    delete aaa3;
-      
-  } // analyze
-=======
 		
 		delete shc;
 		delete ahc;
@@ -1857,8 +993,6 @@
 
       }
 
->>>>>>> 83e870774c759e03bfc1fe573219b44643361158
-
     std::cout << "Checking everything in the output..." << std::endl;
     std::cout << "There are " << outputVec.size() << " objects in the output vector." << std::endl;
     
@@ -1876,13 +1010,8 @@
 } //end namespace
 
 
-<<<<<<< HEAD
-namespace cluster{
-  
-=======
 namespace icarus{
 
->>>>>>> 3700b89e
   DEFINE_ART_MODULE(ICARUSPurityDQM)
   
 }
