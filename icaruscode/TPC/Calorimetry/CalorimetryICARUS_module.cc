--- conflicted
+++ resolved
@@ -149,14 +149,10 @@
 //------------------------------------------------------------------------------------//
 void calo::CalorimetryICARUS::produce(art::Event &evt)
 {
-<<<<<<< HEAD
   auto const clockData = art::ServiceHandle<detinfo::DetectorClocksService const>()->DataFor(evt);
   auto const detProp = art::ServiceHandle<detinfo::DetectorPropertiesService const>()->DataFor(evt, clockData);
-=======
-//std::cout <<" producing calorimetry... " << std::endl;
-std::cout << " useintegral " << fUseIntegral << std::endl;
-  auto const *detprop = lar::providerFrom<detinfo::DetectorPropertiesService>();
->>>>>>> f6137648
+  //std::cout <<" producing calorimetry... " << std::endl;
+  std::cout << " useintegral " << fUseIntegral << std::endl;
   auto const *sce = lar::providerFrom<spacecharge::SpaceChargeService>();
 
   art::Handle<std::vector<recob::Track>> trackListHandle;
@@ -484,16 +480,11 @@
         double MIPs = charge;
         double dQdx = MIPs / pitch;
         double dEdx = 0;
-<<<<<<< HEAD
-        if (fUseArea)
-          dEdx = caloAlg.dEdx_AREA(clockData, detProp, *allHits[hits[ipl][ihit]], pitch, T0);
-=======
         if (fUseArea) {
-                   if(fUseIntegral) dEdx = caloAlg.dEdx_AREA(allHits[hits[ipl][ihit]], pitch, T0);
+                   if(fUseIntegral) dEdx = caloAlg.dEdx_AREA(clockData, detProp, *allHits[hits[ipl][ihit]], pitch, T0);
 else dEdx = caloAlg.dEdx_SUMADC(allHits[hits[ipl][ihit]], pitch, T0);
 //std::cout << " ipl " << ipl << " ihit " << ihit << " charge " << charge << std::endl;
 }
->>>>>>> f6137648
         else
           dEdx = caloAlg.dEdx_AMP(clockData, detProp, *allHits[hits[ipl][ihit]], pitch, T0);
 
