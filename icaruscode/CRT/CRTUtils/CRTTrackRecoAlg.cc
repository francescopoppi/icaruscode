#include "CRTTrackRecoAlg.h"

using namespace icarus::crt;

CRTTrackRecoAlg::CRTTrackRecoAlg(const Config& config)
  : hitAlg() {
 
  this->reconfigure(config);
  
  fGeometryService = lar::providerFrom<geo::Geometry>();

}

CRTTrackRecoAlg::CRTTrackRecoAlg(double aveHitDist, double distLim)
  : hitAlg() {

  fAverageHitDistance = aveHitDist;
  fDistanceLimit = distLim;
  fGeometryService = lar::providerFrom<geo::Geometry>();
}

CRTTrackRecoAlg::~CRTTrackRecoAlg(){}

void CRTTrackRecoAlg::reconfigure(const Config& config){

  fTimeLimit          = config.TimeLimit();
  fAverageHitDistance = config.AverageHitDistance();
  fDistanceLimit      = config.DistanceLimit();

  return;

}

<<<<<<< HEAD
vector<vector<art::Ptr<CRTHit>>> CRTTrackRecoAlg::CreateCRTTzeros(vector<art::Ptr<CRTHit>> hits)
{

  vector<vector<art::Ptr<CRTHit>>> crtTzeroVect;
=======
std::vector<std::vector<art::Ptr<sbn::crt::CRTHit>>> CRTTrackRecoAlg::CreateCRTTzeros(std::vector<art::Ptr<sbn::crt::CRTHit>> hits)
{

  std::vector<std::vector<art::Ptr<sbn::crt::CRTHit>>> crtTzeroVect;
>>>>>>> 54ebd3a3
  int iflag[2000] = {};

  // Sort CRTHits by time
  std::sort(hits.begin(), hits.end(), [](auto& left, auto& right)->bool{
              return left->ts0_ns < right->ts0_ns;});

  // Loop over crt hits
  for(size_t i = 0; i<hits.size(); i++){
<<<<<<< HEAD

      //if hit unused
      if(iflag[i] == 0){
          vector<art::Ptr<CRTHit>> crtTzero;
          double time_ns_A = hits[i]->ts0_ns;
          iflag[i]=1;
          crtTzero.push_back(hits[i]);

          // Sort into a Tzero collection
          // Loop over all the other CRT hits
          for(size_t j = i+1; j<hits.size(); j++){

              //if hit unused
              if(iflag[j] == 0){
                  // If ts1_ns - ts1_ns < diff then put them in a vector
                  double time_ns_B = hits[j]->ts0_ns;
                  double diff = std::abs(time_ns_B - time_ns_A) * 1e-3; // [us]
                  if(diff < fTimeLimit){
                      iflag[j] = 1; //mark hit used
                      crtTzero.push_back(hits[j]);
                  }
              }
=======
    if(iflag[i] == 0){
      std::vector<art::Ptr<sbn::crt::CRTHit>> crtTzero;
      double time_ns_A = hits[i]->ts1_ns;
      iflag[i]=1;
      crtTzero.push_back(hits[i]);

      // Sort into a Tzero collection
      // Loop over all the other CRT hits
      for(size_t j = i+1; j<hits.size(); j++){
        if(iflag[j] == 0){
          // If ts1_ns - ts1_ns < diff then put them in a vector
          double time_ns_B = hits[j]->ts1_ns;
          double diff = std::abs(time_ns_B - time_ns_A) * 1e-3; // [us]
          if(diff < fTimeLimit){
            iflag[j] = 1;
            crtTzero.push_back(hits[j]);
>>>>>>> 54ebd3a3
          }

          crtTzeroVect.push_back(crtTzero);
      }//endif hit unused
  }
  return crtTzeroVect;
}//CRTTrackRecoAlg::CreateCRTTzeros

// Function to make creating CRTTracks easier
<<<<<<< HEAD
CRTTrack CRTTrackRecoAlg::FillCrtTrack(CRTHit hit1, CRTHit hit2, bool complete)
{
  CRTTrack newtr;
=======
sbn::crt::CRTTrack CRTTrackRecoAlg::FillCrtTrack(sbn::crt::CRTHit hit1, sbn::crt::CRTHit hit2, bool complete)
{
  sbn::crt::CRTTrack newtr;
>>>>>>> 54ebd3a3
  newtr.ts0_s         = (hit1.ts0_s + hit2.ts0_s)/2.;
  newtr.ts0_s_err     = (uint32_t)((hit1.ts0_s - hit2.ts0_s)/2.);
  newtr.ts0_ns_h1     = hit1.ts0_ns;
  newtr.ts0_ns_err_h1 = hit1.ts0_ns_corr;
  newtr.ts0_ns_h2     = hit2.ts0_ns;
  newtr.ts0_ns_err_h2 = hit2.ts0_ns_corr;
  newtr.ts0_ns        = (uint32_t)((hit1.ts0_ns + hit2.ts0_ns)/2.);
  newtr.ts0_ns_err    = (uint16_t)(sqrt(hit1.ts0_ns_corr*hit1.ts0_ns_corr + hit2.ts0_ns_corr*hit2.ts0_ns_corr)/2.);
  newtr.ts1_ns        = (int32_t)(((double)(int)hit1.ts1_ns + (double)(int)hit2.ts1_ns)/2.);
  newtr.ts1_ns_err    = (uint16_t)(sqrt(hit1.ts0_ns_corr*hit1.ts0_ns_corr + hit2.ts0_ns_corr*hit2.ts0_ns_corr)/2.);
  newtr.peshit        = hit1.peshit+hit2.peshit;
  newtr.x1_pos        = hit1.x_pos;
  newtr.x1_err        = hit1.x_err;
  newtr.y1_pos        = hit1.y_pos;
  newtr.y1_err        = hit1.y_err;
  newtr.z1_pos        = hit1.z_pos;
  newtr.z1_err        = hit1.z_err;
  newtr.x2_pos        = hit2.x_pos;
  newtr.x2_err        = hit2.x_err;
  newtr.y2_pos        = hit2.y_pos;
  newtr.y2_err        = hit2.y_err;
  newtr.z2_pos        = hit2.z_pos;
  newtr.z2_err        = hit2.z_err;
  float deltax        = hit1.x_pos - hit2.x_pos;
  float deltay        = hit1.y_pos - hit2.y_pos;
  float deltaz        = hit1.z_pos - hit2.z_pos;
  newtr.length        = sqrt(deltax*deltax + deltay*deltay+deltaz*deltaz);
  newtr.thetaxy       = atan2(deltax,deltay);
  newtr.phizy         = atan2(deltaz,deltay);
  newtr.plane1        = hit1.plane;
  newtr.plane2        = hit2.plane;
  newtr.complete      = complete;

  return(newtr);

} // CRTTrackRecoAlg::FillCrtTrack()

<<<<<<< HEAD
// Function to average hits within a certain distance of each other w/associations
vector<pair<CRTHit, vector<int>>> CRTTrackRecoAlg::AverageHits(vector<art::Ptr<CRTHit>> hits, map<art::Ptr<CRTHit>, int> hitIds)
{
    vector<pair<CRTHit, vector<int>>> returnHits;
    vector<art::Ptr<crt::CRTHit>> aveHits;
    vector<art::Ptr<crt::CRTHit>> spareHits;

    //if we have CRTHits
    if (hits.size()>0){

        bool first = true;
        TVector3 middle(0., 0., 0.);

        //loop over CRTHits
        for (size_t i = 0; i < hits.size(); i++){
            // Get the position of the hit
            TVector3 pos(hits[i]->x_pos, hits[i]->y_pos, hits[i]->z_pos);
            // If first then set average = hit pos
            if(first){
                middle = pos;
                first = false;
            }
            // If distance from average < limit then add to average
            if((pos-middle).Mag() < fAverageHitDistance){
                aveHits.push_back(hits[i]);
            }
            // Else add to another vector
            else{
                spareHits.push_back(hits[i]);
            }
        }

        CRTHit aveHit = DoAverage(aveHits);
        vector<int> ids;
        for(size_t i = 0; i < aveHits.size(); i++){
            ids.push_back(hitIds[aveHits[i]]);
        }

        returnHits.push_back(std::make_pair(aveHit, ids));

        //Do this recursively
        vector<pair<CRTHit, vector<int>>> moreHits = AverageHits(spareHits, hitIds);
        returnHits.insert(returnHits.end(), moreHits.begin(), moreHits.end());

        return returnHits;

    }//endif hits
    else { //no hits returns empty vector
        return returnHits;
    }

} // CRTTrackRecoAlg::AverageHits()

//average clustered CRTHits together (w/o keeping associations)
vector<CRTHit> CRTTrackRecoAlg::AverageHits(vector<art::Ptr<CRTHit>> hits)
{
    vector<CRTHit> returnHits;
    vector<art::Ptr<CRTHit>> aveHits;
    vector<art::Ptr<CRTHit>> spareHits;

    if (hits.size()>0){
        // loop over size of tx
        bool first = true;
        TVector3 middle(0., 0., 0.);
        for (size_t i = 0; i < hits.size(); i++){
            // Get the position of the hit
            TVector3 pos(hits[i]->x_pos, hits[i]->y_pos, hits[i]->z_pos);
            // If first then set average = hit pos
            if(first){
                middle = pos;
                first = false;
            }
            // If distance from average < limit then add to average
            if((pos-middle).Mag() < fAverageHitDistance){
                aveHits.push_back(hits[i]);
            }
            // Else add to another vector
            else{
                spareHits.push_back(hits[i]);
            }
        }
        CRTHit aveHit = DoAverage(aveHits);
        returnHits.push_back(aveHit);

        //Do this recursively
        vector<CRTHit> moreHits = AverageHits(spareHits);
        returnHits.insert(returnHits.end(), moreHits.begin(), moreHits.end());

        return returnHits;

    }
    else {
        return returnHits;
    }
} // CRTTrackRecoAlg::AverageHits()
  
// Take a list of hits and find average parameters
CRTHit CRTTrackRecoAlg::DoAverage(vector<art::Ptr<CRTHit>> hits)
=======
// Function to average hits within a certain distance of each other
std::vector<std::pair<sbn::crt::CRTHit, std::vector<int>>> CRTTrackRecoAlg::AverageHits(std::vector<art::Ptr<sbn::crt::CRTHit>> hits, std::map<art::Ptr<sbn::crt::CRTHit>, int> hitIds)
{
  std::vector<std::pair<sbn::crt::CRTHit, std::vector<int>>> returnHits;
  std::vector<art::Ptr<sbn::crt::CRTHit>> aveHits;
  std::vector<art::Ptr<sbn::crt::CRTHit>> spareHits;
  if (hits.size()>0){
    // loop over size of tx
    bool first = true;
    TVector3 middle(0., 0., 0.);
    for (size_t i = 0; i < hits.size(); i++){
      // Get the position of the hit
      TVector3 pos(hits[i]->x_pos, hits[i]->y_pos, hits[i]->z_pos);
      // If first then set average = hit pos
      if(first){
        middle = pos;
        first = false;
      }
      // If distance from average < limit then add to average
      if((pos-middle).Mag() < fAverageHitDistance){
        aveHits.push_back(hits[i]);
      }
      // Else add to another vector
      else{
        spareHits.push_back(hits[i]);
      }
    }
    sbn::crt::CRTHit aveHit = DoAverage(aveHits);
    std::vector<int> ids;
    for(size_t i = 0; i < aveHits.size(); i++){
      ids.push_back(hitIds[aveHits[i]]);
    }
    returnHits.push_back(std::make_pair(aveHit, ids));
    //Do this recursively
    std::vector<std::pair<sbn::crt::CRTHit, std::vector<int>>> moreHits = AverageHits(spareHits, hitIds);
    returnHits.insert(returnHits.end(), moreHits.begin(), moreHits.end());
    return returnHits;
  }
  else {
    return returnHits;
  }
} // CRTTrackRecoAlg::AverageHits()

std::vector<sbn::crt::CRTHit> CRTTrackRecoAlg::AverageHits(std::vector<art::Ptr<sbn::crt::CRTHit>> hits)
{
  std::vector<sbn::crt::CRTHit> returnHits;
  std::vector<art::Ptr<sbn::crt::CRTHit>> aveHits;
  std::vector<art::Ptr<sbn::crt::CRTHit>> spareHits;
  if (hits.size()>0){
    // loop over size of tx
    bool first = true;
    TVector3 middle(0., 0., 0.);
    for (size_t i = 0; i < hits.size(); i++){
      // Get the position of the hit
      TVector3 pos(hits[i]->x_pos, hits[i]->y_pos, hits[i]->z_pos);
      // If first then set average = hit pos
      if(first){
        middle = pos;
        first = false;
      }
      // If distance from average < limit then add to average
      if((pos-middle).Mag() < fAverageHitDistance){
        aveHits.push_back(hits[i]);
      }
      // Else add to another vector
      else{
        spareHits.push_back(hits[i]);
      }
    }
    sbn::crt::CRTHit aveHit = DoAverage(aveHits);
    returnHits.push_back(aveHit);
    //Do this recursively
    std::vector<sbn::crt::CRTHit> moreHits = AverageHits(spareHits);
    returnHits.insert(returnHits.end(), moreHits.begin(), moreHits.end());
    return returnHits;
  }
  else {
    return returnHits;
  }
} // CRTTrackRecoAlg::AverageHits()
  
// Take a list of hits and find average parameters
sbn::crt::CRTHit CRTTrackRecoAlg::DoAverage(std::vector<art::Ptr<sbn::crt::CRTHit>> hits)
>>>>>>> 54ebd3a3
{
  // Initialize values
  std::string tagger = hits[0]->tagger;
  double xpos = 0.; 
  double ypos = 0.;
  double zpos = 0.;
  double xmax = -99999; double xmin = 99999;
  double ymax = -99999; double ymin = 99999;
  double zmax = -99999; double zmin = 99999;
  double ts0_ns = 0., ts1_ns = 0.;
  int nhits = 0;

  // Loop over hits
  for( auto& hit : hits ){
      // Get the mean x,y,z and times
      xpos += hit->x_pos;
      ypos += hit->y_pos;
      zpos += hit->z_pos;
      ts0_ns += (double)(int)hit->ts0_ns;
      ts1_ns += (double)(int)hit->ts1_ns;
      // For the errors get the maximum limits
      if(hit->x_pos + hit->x_err > xmax) xmax = hit->x_pos + hit->x_err;
      if(hit->x_pos - hit->x_err < xmin) xmin = hit->x_pos - hit->x_err;
      if(hit->y_pos + hit->y_err > ymax) ymax = hit->y_pos + hit->y_err;
      if(hit->y_pos - hit->y_err < ymin) ymin = hit->y_pos - hit->y_err;
      if(hit->z_pos + hit->z_err > zmax) zmax = hit->z_pos + hit->z_err;
      if(hit->z_pos - hit->z_err < zmin) zmin = hit->z_pos - hit->z_err;
      // Add all the unique IDs in the vector
      nhits++;
  }

  // Create a hit
<<<<<<< HEAD
  CRTHit crtHit = hitAlg.FillCRTHit(hits[0]->feb_id, hits[0]->pesmap, hits[0]->peshit, 
=======
  sbn::crt::CRTHit crtHit = hitAlg.FillCRTHit(hits[0]->feb_id, hits[0]->pesmap, hits[0]->peshit, 
>>>>>>> 54ebd3a3
                                  (ts0_ns/nhits)*1e-3, (ts1_ns/nhits)*1e-3, 0, xpos/nhits, (xmax-xmin)/2,
                                  ypos/nhits, (ymax-ymin)/2., zpos/nhits, (zmax-zmin)/2., tagger);
  return crtHit;

} // CRTTrackRecoAlg::DoAverage()

// Function to create tracks from tzero hit collections
<<<<<<< HEAD
vector<pair<CRTTrack, vector<int>>> CRTTrackRecoAlg::CreateTracks(vector<pair<CRTHit, vector<int>>> hits)
{
    vector<pair<CRTTrack, vector<int>>> returnTracks;

    //Store list of hit pairs with distance between them
    vector<pair<pair<size_t, size_t>, double>> hitPairDist;
    vector<pair<size_t, size_t>> usedPairs;

    //Calculate the distance between all hits on different planes
    for(size_t i = 0; i < hits.size(); i++){

        CRTHit hit1 = hits[i].first;

        for(size_t j = 0; j < hits.size(); j++){

            CRTHit hit2 = hits[j].first;
            pair<size_t, size_t> hitPair = std::make_pair(i, j);
            pair<size_t, size_t> rhitPair = std::make_pair(j, i);

            //Only compare hits on different taggers and don't reuse hits
            if(hit1.tagger!=hit2.tagger && std::find(usedPairs.begin(), usedPairs.end(), rhitPair)==usedPairs.end()){
                //Calculate the distance between hits and store
                TVector3 pos1(hit1.x_pos, hit1.y_pos, hit1.z_pos);
                TVector3 pos2(hit2.x_pos, hit2.y_pos, hit2.z_pos);
                double dist = (pos1 - pos2).Mag();
                usedPairs.push_back(hitPair);
                hitPairDist.push_back(std::make_pair(hitPair, dist));
            }
        }
    }

    //Sort map by distance
    std::sort(hitPairDist.begin(), hitPairDist.end(), [](auto& left, auto& right){
              return left.second > right.second;});

    //Store potential hit collections + distance along 1D hit
    vector<pair<vector<size_t>, double>> tracks;
    for(size_t i = 0; i < hitPairDist.size(); i++){

        size_t hit_i = hitPairDist[i].first.first;
        size_t hit_j = hitPairDist[i].first.second;

        //Make sure bottom plane hit is always hit_i
        if(hits[hit_j].first.tagger=="volTaggerBot_0") std::swap(hit_i, hit_j);
        CRTHit ihit = hits[hit_i].first;
        CRTHit jhit = hits[hit_j].first;

        //If the bottom plane hit is a 1D hit
        if(ihit.x_err>100. || ihit.z_err>100.){

            double facMax = 1;
            vector<size_t> nhitsMax;
            double minDist = 99999;

            //Loop over the length of the 1D hit
            for(int i = 0; i<21; i++){

                double fac = (i)/10.;
                vector<size_t> nhits;
                double totalDist = 0.;
                TVector3 start(ihit.x_pos-(1.-fac)*ihit.x_err, ihit.y_pos, ihit.z_pos-(1.-fac)*ihit.z_err);
                TVector3 end(jhit.x_pos, jhit.y_pos, jhit.z_pos);
                TVector3 diff = start - end;

                //Loop over the rest of the hits
                for(size_t k = 0; k < hits.size(); k++){

                    if(k == hit_i || k == hit_j || hits[k].first.tagger == ihit.tagger || hits[k].first.tagger == jhit.tagger) 
                        continue;

                    //Calculate the distance between the track crossing point and the true hit
                    CRTHit khit = hits[k].first;
                    TVector3 mid(khit.x_pos, khit.y_pos, khit.z_pos);
                    TVector3 cross = CrossPoint(khit, start, diff);
                    double dist = (cross-mid).Mag();

                    //If the distance is less than some limit add the hit to the track and record the distance
                    if(dist < fDistanceLimit){
                      nhits.push_back(k);
                      totalDist += dist;
                    }
                }

                //If the distance down the 1D hit means more hits are included and they are closer to the track record it
                if(nhits.size()>=nhitsMax.size() && totalDist/nhits.size() < minDist){
                    nhitsMax = nhits;
                    facMax = fac;
                    minDist = totalDist/nhits.size();
                }
                nhits.clear();
            }

            //Record the track candidate
            vector<size_t> trackCand;
            trackCand.push_back(hit_i);
            trackCand.push_back(hit_j);
            trackCand.insert(trackCand.end(), nhitsMax.begin(), nhitsMax.end());
            tracks.push_back(std::make_pair(trackCand, facMax));
=======
std::vector<std::pair<sbn::crt::CRTTrack, std::vector<int>>> CRTTrackRecoAlg::CreateTracks(std::vector<std::pair<sbn::crt::CRTHit, std::vector<int>>> hits)
{
  std::vector<std::pair<sbn::crt::CRTTrack, std::vector<int>>> returnTracks;
  //Store list of hit pairs with distance between them
  std::vector<std::pair<std::pair<size_t, size_t>, double>> hitPairDist;
  std::vector<std::pair<size_t, size_t>> usedPairs;
  //Calculate the distance between all hits on different planes
  for(size_t i = 0; i < hits.size(); i++){
    sbn::crt::CRTHit hit1 = hits[i].first;
    for(size_t j = 0; j < hits.size(); j++){
      sbn::crt::CRTHit hit2 = hits[j].first;
      std::pair<size_t, size_t> hitPair = std::make_pair(i, j);
      std::pair<size_t, size_t> rhitPair = std::make_pair(j, i);
      //Only compare hits on different taggers and don't reuse hits
      if(hit1.tagger!=hit2.tagger && std::find(usedPairs.begin(), usedPairs.end(), rhitPair)==usedPairs.end()){
        //Calculate the distance between hits and store
        TVector3 pos1(hit1.x_pos, hit1.y_pos, hit1.z_pos);
        TVector3 pos2(hit2.x_pos, hit2.y_pos, hit2.z_pos);
        double dist = (pos1 - pos2).Mag();
        usedPairs.push_back(hitPair);
        hitPairDist.push_back(std::make_pair(hitPair, dist));
      }
    }
  }
  //Sort map by distance
  std::sort(hitPairDist.begin(), hitPairDist.end(), [](auto& left, auto& right){
            return left.second > right.second;});
  //Store potential hit collections + distance along 1D hit
  std::vector<std::pair<std::vector<size_t>, double>> tracks;
  for(size_t i = 0; i < hitPairDist.size(); i++){
    size_t hit_i = hitPairDist[i].first.first;
    size_t hit_j = hitPairDist[i].first.second;
    //Make sure bottom plane hit is always hit_i
    if(hits[hit_j].first.tagger=="volTaggerBot_0") std::swap(hit_i, hit_j);
    sbn::crt::CRTHit ihit = hits[hit_i].first;
    sbn::crt::CRTHit jhit = hits[hit_j].first;
    //If the bottom plane hit is a 1D hit
    if(ihit.x_err>100. || ihit.z_err>100.){
      double facMax = 1;
      std::vector<size_t> nhitsMax;
      double minDist = 99999;
      //Loop over the length of the 1D hit
      for(int i = 0; i<21; i++){
        double fac = (i)/10.;
        std::vector<size_t> nhits;
        double totalDist = 0.;
        TVector3 start(ihit.x_pos-(1.-fac)*ihit.x_err, ihit.y_pos, ihit.z_pos-(1.-fac)*ihit.z_err);
        TVector3 end(jhit.x_pos, jhit.y_pos, jhit.z_pos);
        TVector3 diff = start - end;
        //Loop over the rest of the hits
        for(size_t k = 0; k < hits.size(); k++){
          if(k == hit_i || k == hit_j || hits[k].first.tagger == ihit.tagger || hits[k].first.tagger == jhit.tagger) continue;
          //Calculate the distance between the track crossing point and the true hit
          sbn::crt::CRTHit khit = hits[k].first;
          TVector3 mid(khit.x_pos, khit.y_pos, khit.z_pos);
          TVector3 cross = CrossPoint(khit, start, diff);
          double dist = (cross-mid).Mag();
          //If the distance is less than some limit add the hit to the track and record the distance
          if(dist < fDistanceLimit){
            nhits.push_back(k);
            totalDist += dist;
          }
>>>>>>> 54ebd3a3
        }

        //If there is no 1D hit
        else{
            TVector3 start(ihit.x_pos, ihit.y_pos, ihit.z_pos);
            TVector3 end(jhit.x_pos, jhit.y_pos, jhit.z_pos);
            TVector3 diff = start - end;
            vector<size_t> trackCand;
            trackCand.push_back(hit_i);
            trackCand.push_back(hit_j);

            //Loop over all the other hits
            for(size_t k = 0; k < hits.size(); k++){

                if(k == hit_i || k == hit_j || hits[k].first.tagger == ihit.tagger || hits[k].first.tagger == jhit.tagger) 
                    continue;

                //Calculate distance to other hits not on the planes of the track hits
                CRTHit khit = hits[k].first;
                TVector3 mid(khit.x_pos, khit.y_pos, khit.z_pos);
                TVector3 cross = CrossPoint(khit, start, diff);
                double dist = (cross-mid).Mag();

                //Record any within a certain distance
                if(dist < fDistanceLimit){
                  trackCand.push_back(k);
                }
            }
            tracks.push_back(std::make_pair(trackCand, 1));
        }
    }
<<<<<<< HEAD

    //Sort track candidates by number of hits
    std::sort(tracks.begin(), tracks.end(), [](auto& left, auto& right){
              return left.first.size() > right.first.size();});

    //Record used hits
    vector<size_t> usedHits;

    //Loop over candidates
    for(auto& track : tracks){

        size_t hit_i = track.first[0];
        size_t hit_j = track.first[1];

        // Make sure the first hit is the top high tagger if there are only two hits
        if(hits[hit_j].first.tagger=="volTaggerTopHigh_0") 
            std::swap(hit_i, hit_j);

        CRTHit ihit = hits[hit_i].first;
        CRTHit jhit = hits[hit_j].first;

        //Check no hits in track have been used
        bool used = false;

        //Loop over hits in track candidate
        for(size_t i = 0; i < track.first.size(); i++){
            //Check if any of the hits have been used
            if(std::find(usedHits.begin(), usedHits.end(), track.first[i]) != usedHits.end()) 
                used=true;
        }
        //If any of the hits have already been used skip this track
        if(used) 
            continue;

        ihit.x_pos -= (1.-track.second)*ihit.x_err;
        ihit.z_pos -= (1.-track.second)*ihit.z_err;

        //Create track
        CRTTrack crtTrack = FillCrtTrack(ihit, jhit, true);

        //If only the top two planes are hit create an incomplete/stopping track
        if(track.first.size()==2 && ihit.tagger == "volTaggerTopHigh_0" && jhit.tagger == "volTaggerTopLow_0"){ 
            crtTrack.complete = false;
        }
  
        vector<int> ids;
        for(size_t i = 0; i < track.first.size(); i++){
            ids.insert(ids.end(), hits[i].second.begin(), hits[i].second.end());
        }

        returnTracks.push_back(std::make_pair(crtTrack, ids));

        //Record which hits were used only if the track has more than two hits
        //If there are multiple 2 hit tracks there is no way to distinguish between them
        //TODO: Add charge matching for ambiguous cases
        for(size_t i = 0; i < track.first.size(); i++){
            if(track.first.size()>2) usedHits.push_back(track.first[i]);
        }
=======
    //If there is no 1D hit
    else{
      TVector3 start(ihit.x_pos, ihit.y_pos, ihit.z_pos);
      TVector3 end(jhit.x_pos, jhit.y_pos, jhit.z_pos);
      TVector3 diff = start - end;
      std::vector<size_t> trackCand;
      trackCand.push_back(hit_i);
      trackCand.push_back(hit_j);
      //Loop over all the other hits
      for(size_t k = 0; k < hits.size(); k++){
        if(k == hit_i || k == hit_j || hits[k].first.tagger == ihit.tagger || hits[k].first.tagger == jhit.tagger) continue;
        //Calculate distance to other hits not on the planes of the track hits
        sbn::crt::CRTHit khit = hits[k].first;
        TVector3 mid(khit.x_pos, khit.y_pos, khit.z_pos);
        TVector3 cross = CrossPoint(khit, start, diff);
        double dist = (cross-mid).Mag();
        //Record any within a certain distance
        if(dist < fDistanceLimit){
          trackCand.push_back(k);
        }
      }
      tracks.push_back(std::make_pair(trackCand, 1));
    }
  }
  //Sort track candidates by number of hits
  std::sort(tracks.begin(), tracks.end(), [](auto& left, auto& right){
            return left.first.size() > right.first.size();});
  //Record used hits
  std::vector<size_t> usedHits;
  //Loop over candidates
  for(auto& track : tracks){
    size_t hit_i = track.first[0];
    size_t hit_j = track.first[1];
    // Make sure the first hit is the top high tagger if there are only two hits
    if(hits[hit_j].first.tagger=="volTaggerTopHigh_0") std::swap(hit_i, hit_j);
    sbn::crt::CRTHit ihit = hits[hit_i].first;
    sbn::crt::CRTHit jhit = hits[hit_j].first;
    //Check no hits in track have been used
    bool used = false;
    //Loop over hits in track candidate
    for(size_t i = 0; i < track.first.size(); i++){
      //Check if any of the hits have been used
      if(std::find(usedHits.begin(), usedHits.end(), track.first[i]) != usedHits.end()) used=true;
    }
    //If any of the hits have already been used skip this track
    if(used) continue;
    ihit.x_pos -= (1.-track.second)*ihit.x_err;
    ihit.z_pos -= (1.-track.second)*ihit.z_err;
    //Create track
    sbn::crt::CRTTrack crtTrack = FillCrtTrack(ihit, jhit, true);
    //If only the top two planes are hit create an incomplete/stopping track
    if(track.first.size()==2 && ihit.tagger == "volTaggerTopHigh_0" && jhit.tagger == "volTaggerTopLow_0"){ 
      crtTrack.complete = false;
    }
    std::vector<int> ids;
    for(size_t i = 0; i < track.first.size(); i++){
      ids.insert(ids.end(), hits[i].second.begin(), hits[i].second.end());
    }
    returnTracks.push_back(std::make_pair(crtTrack, ids));
    //Record which hits were used only if the track has more than two hits
    //If there are multiple 2 hit tracks there is no way to distinguish between them
    //TODO: Add charge matching for ambiguous cases
    for(size_t i = 0; i < track.first.size(); i++){
      if(track.first.size()>2) usedHits.push_back(track.first[i]);
>>>>>>> 54ebd3a3
    }
    return returnTracks;

} // CRTTrackRecoAlg::CreateTracks()

<<<<<<< HEAD
//Create tracks from CRTHits
vector<CRTTrack> CRTTrackRecoAlg::CreateTracks(vector<CRTHit> hits)
{
    vector<CRTTrack> returnTracks;
    //Store list of hit pairs with distance between them
    vector<pair<pair<size_t, size_t>, double>> hitPairDist;
    vector<pair<size_t, size_t>> usedPairs;

    //Calculate the distance between all hits on different planes
    for(size_t i = 0; i < hits.size(); i++){
        CRTHit hit1 = hits[i];
        for(size_t j = 0; j < hits.size(); j++){

            CRTHit hit2 = hits[j];
            pair<size_t, size_t> hitPair = std::make_pair(i, j);
            pair<size_t, size_t> rhitPair = std::make_pair(j, i);

            //Only compare hits on different taggers and don't reuse hits
            if(hit1.tagger!=hit2.tagger && std::find(usedPairs.begin(), usedPairs.end(), rhitPair)==usedPairs.end()){
                //Calculate the distance between hits and store
                TVector3 pos1(hit1.x_pos, hit1.y_pos, hit1.z_pos);
                TVector3 pos2(hit2.x_pos, hit2.y_pos, hit2.z_pos);
                double dist = (pos1 - pos2).Mag();
                usedPairs.push_back(hitPair);
                hitPairDist.push_back(std::make_pair(hitPair, dist));
            }
        }
    }

    //Sort map by distance
    std::sort(hitPairDist.begin(), hitPairDist.end(), [](auto& left, auto& right){
              return left.second > right.second;});

    //Store potential hit collections + distance along 1D hit
    vector<pair<vector<size_t>, double>> tracks;
    for(size_t i = 0; i < hitPairDist.size(); i++){

        size_t hit_i = hitPairDist[i].first.first;
        size_t hit_j = hitPairDist[i].first.second;

        //Make sure bottom plane hit is always hit_i
        if(hits[hit_j].tagger=="volTaggerBot_0") 
            std::swap(hit_i, hit_j);

        CRTHit ihit = hits[hit_i];
        CRTHit jhit = hits[hit_j];

        //If the bottom plane hit is a 1D hit
        if(ihit.x_err>100. || ihit.z_err>100.){

            double facMax = 1;
            vector<size_t> nhitsMax;
            double minDist = 99999;

            //Loop over the length of the 1D hit
            for(int i = 0; i<21; i++){

                double fac = (i)/10.;
                vector<size_t> nhits;
                double totalDist = 0.;
                TVector3 start(ihit.x_pos-(1.-fac)*ihit.x_err, ihit.y_pos, ihit.z_pos-(1.-fac)*ihit.z_err);
                TVector3 end(jhit.x_pos, jhit.y_pos, jhit.z_pos);
                TVector3 diff = start - end;

                //Loop over the rest of the hits
                for(size_t k = 0; k < hits.size(); k++){

                    if(k == hit_i || k == hit_j || hits[k].tagger == ihit.tagger || hits[k].tagger == jhit.tagger) 
                        continue;

                    //Calculate the distance between the track crossing point and the true hit
                    CRTHit khit = hits[k];
                    TVector3 mid(khit.x_pos, khit.y_pos, khit.z_pos);
                    TVector3 cross = CrossPoint(khit, start, diff);
                    double dist = (cross-mid).Mag();

                    //If the distance is less than some limit add the hit to the track and record the distance
                    if(dist < fDistanceLimit){
                        nhits.push_back(k);
                        totalDist += dist;
                    }
                }
                //If the distance down the 1D hit means more hits are included and they are closer to the track record it
                if(nhits.size()>=nhitsMax.size() && totalDist/nhits.size() < minDist){
                    nhitsMax = nhits;
                    facMax = fac;
                    minDist = totalDist/nhits.size();
                }
                nhits.clear();
            }
            //Record the track candidate
            vector<size_t> trackCand;
            trackCand.push_back(hit_i);
            trackCand.push_back(hit_j);
            trackCand.insert(trackCand.end(), nhitsMax.begin(), nhitsMax.end());
            tracks.push_back(std::make_pair(trackCand, facMax));
=======
std::vector<sbn::crt::CRTTrack> CRTTrackRecoAlg::CreateTracks(std::vector<sbn::crt::CRTHit> hits)
{
  std::vector<sbn::crt::CRTTrack> returnTracks;
  //Store list of hit pairs with distance between them
  std::vector<std::pair<std::pair<size_t, size_t>, double>> hitPairDist;
  std::vector<std::pair<size_t, size_t>> usedPairs;
  //Calculate the distance between all hits on different planes
  for(size_t i = 0; i < hits.size(); i++){
    sbn::crt::CRTHit hit1 = hits[i];
    for(size_t j = 0; j < hits.size(); j++){
      sbn::crt::CRTHit hit2 = hits[j];
      std::pair<size_t, size_t> hitPair = std::make_pair(i, j);
      std::pair<size_t, size_t> rhitPair = std::make_pair(j, i);
      //Only compare hits on different taggers and don't reuse hits
      if(hit1.tagger!=hit2.tagger && std::find(usedPairs.begin(), usedPairs.end(), rhitPair)==usedPairs.end()){
        //Calculate the distance between hits and store
        TVector3 pos1(hit1.x_pos, hit1.y_pos, hit1.z_pos);
        TVector3 pos2(hit2.x_pos, hit2.y_pos, hit2.z_pos);
        double dist = (pos1 - pos2).Mag();
        usedPairs.push_back(hitPair);
        hitPairDist.push_back(std::make_pair(hitPair, dist));
      }
    }
  }
  //Sort map by distance
  std::sort(hitPairDist.begin(), hitPairDist.end(), [](auto& left, auto& right){
            return left.second > right.second;});
  //Store potential hit collections + distance along 1D hit
  std::vector<std::pair<std::vector<size_t>, double>> tracks;
  for(size_t i = 0; i < hitPairDist.size(); i++){
    size_t hit_i = hitPairDist[i].first.first;
    size_t hit_j = hitPairDist[i].first.second;
    //Make sure bottom plane hit is always hit_i
    if(hits[hit_j].tagger=="volTaggerBot_0") std::swap(hit_i, hit_j);
    sbn::crt::CRTHit ihit = hits[hit_i];
    sbn::crt::CRTHit jhit = hits[hit_j];
    //If the bottom plane hit is a 1D hit
    if(ihit.x_err>100. || ihit.z_err>100.){
      double facMax = 1;
      std::vector<size_t> nhitsMax;
      double minDist = 99999;
      //Loop over the length of the 1D hit
      for(int i = 0; i<21; i++){
        double fac = (i)/10.;
        std::vector<size_t> nhits;
        double totalDist = 0.;
        TVector3 start(ihit.x_pos-(1.-fac)*ihit.x_err, ihit.y_pos, ihit.z_pos-(1.-fac)*ihit.z_err);
        TVector3 end(jhit.x_pos, jhit.y_pos, jhit.z_pos);
        TVector3 diff = start - end;
        //Loop over the rest of the hits
        for(size_t k = 0; k < hits.size(); k++){
          if(k == hit_i || k == hit_j || hits[k].tagger == ihit.tagger || hits[k].tagger == jhit.tagger) continue;
          //Calculate the distance between the track crossing point and the true hit
          sbn::crt::CRTHit khit = hits[k];
          TVector3 mid(khit.x_pos, khit.y_pos, khit.z_pos);
          TVector3 cross = CrossPoint(khit, start, diff);
          double dist = (cross-mid).Mag();
          //If the distance is less than some limit add the hit to the track and record the distance
          if(dist < fDistanceLimit){
            nhits.push_back(k);
            totalDist += dist;
          }
>>>>>>> 54ebd3a3
        }
        //If there is no 1D hit
        else{
            TVector3 start(ihit.x_pos, ihit.y_pos, ihit.z_pos);
            TVector3 end(jhit.x_pos, jhit.y_pos, jhit.z_pos);
            TVector3 diff = start - end;
            vector<size_t> trackCand;
            trackCand.push_back(hit_i);
            trackCand.push_back(hit_j);

            //Loop over all the other hits
            for(size_t k = 0; k < hits.size(); k++){

                if(k == hit_i || k == hit_j || hits[k].tagger == ihit.tagger || hits[k].tagger == jhit.tagger) 
                    continue;

                //Calculate distance to other hits not on the planes of the track hits
                CRTHit khit = hits[k];
                TVector3 mid(khit.x_pos, khit.y_pos, khit.z_pos);
                TVector3 cross = CrossPoint(khit, start, diff);
                double dist = (cross-mid).Mag();

                //Record any within a certain distance
                if(dist < fDistanceLimit){
                    trackCand.push_back(k);
                }
            }
            tracks.push_back(std::make_pair(trackCand, 1));
        }
    }
<<<<<<< HEAD

    //Sort track candidates by number of hits
    std::sort(tracks.begin(), tracks.end(), [](auto& left, auto& right){
              return left.first.size() > right.first.size();});

    //Record used hits
    vector<size_t> usedHits;

    //Loop over candidates
    for(auto& track : tracks){

        size_t hit_i = track.first[0];
        size_t hit_j = track.first[1];

        // Make sure the first hit is the top high tagger if there are only two hits
        if(hits[hit_j].tagger=="volTaggerTopHigh_0") 
            std::swap(hit_i, hit_j);

        CRTHit ihit = hits[hit_i];
        CRTHit jhit = hits[hit_j];

        //Check no hits in track have been used
        bool used = false;
        //Loop over hits in track candidate
        for(size_t i = 0; i < track.first.size(); i++){
            //Check if any of the hits have been used
            if(std::find(usedHits.begin(), usedHits.end(), track.first[i]) != usedHits.end()) 
                used=true;
        }
        //If any of the hits have already been used skip this track
        if(used) 
            continue;
        ihit.x_pos -= (1.-track.second)*ihit.x_err;
        ihit.z_pos -= (1.-track.second)*ihit.z_err;

        //Create track
        CRTTrack crtTrack = FillCrtTrack(ihit, jhit, true);

        //If only the top two planes are hit create an incomplete/stopping track
        if(track.first.size()==2 && ihit.tagger == "volTaggerTopHigh_0" && jhit.tagger == "volTaggerTopLow_0"){ 
            crtTrack.complete = false;
        }

        returnTracks.push_back(crtTrack);

        //Record which hits were used only if the track has more than two hits
        //If there are multiple 2 hit tracks there is no way to distinguish between them
        //TODO: Add charge matching for ambiguous cases
        for(size_t i = 0; i < track.first.size(); i++){
            if(track.first.size()>2) usedHits.push_back(track.first[i]);
        }
=======
    //If there is no 1D hit
    else{
      TVector3 start(ihit.x_pos, ihit.y_pos, ihit.z_pos);
      TVector3 end(jhit.x_pos, jhit.y_pos, jhit.z_pos);
      TVector3 diff = start - end;
      std::vector<size_t> trackCand;
      trackCand.push_back(hit_i);
      trackCand.push_back(hit_j);
      //Loop over all the other hits
      for(size_t k = 0; k < hits.size(); k++){
        if(k == hit_i || k == hit_j || hits[k].tagger == ihit.tagger || hits[k].tagger == jhit.tagger) continue;
        //Calculate distance to other hits not on the planes of the track hits
        sbn::crt::CRTHit khit = hits[k];
        TVector3 mid(khit.x_pos, khit.y_pos, khit.z_pos);
        TVector3 cross = CrossPoint(khit, start, diff);
        double dist = (cross-mid).Mag();
        //Record any within a certain distance
        if(dist < fDistanceLimit){
          trackCand.push_back(k);
        }
      }
      tracks.push_back(std::make_pair(trackCand, 1));
    }
  }
  //Sort track candidates by number of hits
  std::sort(tracks.begin(), tracks.end(), [](auto& left, auto& right){
            return left.first.size() > right.first.size();});
  //Record used hits
  std::vector<size_t> usedHits;
  //Loop over candidates
  for(auto& track : tracks){
    size_t hit_i = track.first[0];
    size_t hit_j = track.first[1];
    // Make sure the first hit is the top high tagger if there are only two hits
    if(hits[hit_j].tagger=="volTaggerTopHigh_0") std::swap(hit_i, hit_j);
    sbn::crt::CRTHit ihit = hits[hit_i];
    sbn::crt::CRTHit jhit = hits[hit_j];
    //Check no hits in track have been used
    bool used = false;
    //Loop over hits in track candidate
    for(size_t i = 0; i < track.first.size(); i++){
      //Check if any of the hits have been used
      if(std::find(usedHits.begin(), usedHits.end(), track.first[i]) != usedHits.end()) used=true;
    }
    //If any of the hits have already been used skip this track
    if(used) continue;
    ihit.x_pos -= (1.-track.second)*ihit.x_err;
    ihit.z_pos -= (1.-track.second)*ihit.z_err;
    //Create track
    sbn::crt::CRTTrack crtTrack = FillCrtTrack(ihit, jhit, true);
    //If only the top two planes are hit create an incomplete/stopping track
    if(track.first.size()==2 && ihit.tagger == "volTaggerTopHigh_0" && jhit.tagger == "volTaggerTopLow_0"){ 
      crtTrack.complete = false;
    }
    returnTracks.push_back(crtTrack);
    //Record which hits were used only if the track has more than two hits
    //If there are multiple 2 hit tracks there is no way to distinguish between them
    //TODO: Add charge matching for ambiguous cases
    for(size_t i = 0; i < track.first.size(); i++){
      if(track.first.size()>2) usedHits.push_back(track.first[i]);
>>>>>>> 54ebd3a3
    }
 
   return returnTracks;

} // CRTTrackRecoAlg::CreateTracks()

// Function to calculate the crossing point of a track and tagger
<<<<<<< HEAD
TVector3 CRTTrackRecoAlg::CrossPoint(CRTHit hit, TVector3 start, TVector3 diff)//FIXME change to DCA
=======
TVector3 CRTTrackRecoAlg::CrossPoint(sbn::crt::CRTHit hit, TVector3 start, TVector3 diff)//FIXME change to DCA
>>>>>>> 54ebd3a3
{
    TVector3 cross;
    // Use the error to get the fixed coordinate of a tagger
    // FIXME: can this be done better?
    if(hit.x_err > 0.39 && hit.x_err < 0.41){
        double xc = hit.x_pos;
        TVector3 crossp(xc, 
                        ((xc - start.X()) / (diff.X()) * diff.Y()) + start.Y(), 
                        ((xc - start.X()) / (diff.X()) * diff.Z()) + start.Z());
        cross = crossp;
    }
    else if(hit.y_err > 0.39 && hit.y_err < 0.41){
        double yc = hit.y_pos;
        TVector3 crossp(((yc - start.Y()) / (diff.Y()) * diff.X()) + start.X(), 
                        yc, 
                        ((yc - start.Y()) / (diff.Y()) * diff.Z()) + start.Z());
        cross = crossp;
    }
    else if(hit.z_err > 0.39 && hit.z_err < 0.41){
        double zc = hit.z_pos;
        TVector3 crossp(((zc - start.Z()) / (diff.Z()) * diff.X()) + start.X(), 
                        ((zc - start.Z()) / (diff.Z()) * diff.Y()) + start.Y(), 
                        zc);
        cross = crossp;
    }

    return cross;

} // CRTTrackRecoAlg::CrossPoint()
<|MERGE_RESOLUTION|>--- conflicted
+++ resolved
@@ -31,17 +31,10 @@
 
 }
 
-<<<<<<< HEAD
-vector<vector<art::Ptr<CRTHit>>> CRTTrackRecoAlg::CreateCRTTzeros(vector<art::Ptr<CRTHit>> hits)
-{
-
-  vector<vector<art::Ptr<CRTHit>>> crtTzeroVect;
-=======
 std::vector<std::vector<art::Ptr<sbn::crt::CRTHit>>> CRTTrackRecoAlg::CreateCRTTzeros(std::vector<art::Ptr<sbn::crt::CRTHit>> hits)
 {
 
   std::vector<std::vector<art::Ptr<sbn::crt::CRTHit>>> crtTzeroVect;
->>>>>>> 54ebd3a3
   int iflag[2000] = {};
 
   // Sort CRTHits by time
@@ -50,11 +43,9 @@
 
   // Loop over crt hits
   for(size_t i = 0; i<hits.size(); i++){
-<<<<<<< HEAD
-
       //if hit unused
       if(iflag[i] == 0){
-          vector<art::Ptr<CRTHit>> crtTzero;
+	vector<art::Ptr<sbn::crt::CRTHit>> crtTzero;
           double time_ns_A = hits[i]->ts0_ns;
           iflag[i]=1;
           crtTzero.push_back(hits[i]);
@@ -73,24 +64,6 @@
                       crtTzero.push_back(hits[j]);
                   }
               }
-=======
-    if(iflag[i] == 0){
-      std::vector<art::Ptr<sbn::crt::CRTHit>> crtTzero;
-      double time_ns_A = hits[i]->ts1_ns;
-      iflag[i]=1;
-      crtTzero.push_back(hits[i]);
-
-      // Sort into a Tzero collection
-      // Loop over all the other CRT hits
-      for(size_t j = i+1; j<hits.size(); j++){
-        if(iflag[j] == 0){
-          // If ts1_ns - ts1_ns < diff then put them in a vector
-          double time_ns_B = hits[j]->ts1_ns;
-          double diff = std::abs(time_ns_B - time_ns_A) * 1e-3; // [us]
-          if(diff < fTimeLimit){
-            iflag[j] = 1;
-            crtTzero.push_back(hits[j]);
->>>>>>> 54ebd3a3
           }
 
           crtTzeroVect.push_back(crtTzero);
@@ -100,15 +73,9 @@
 }//CRTTrackRecoAlg::CreateCRTTzeros
 
 // Function to make creating CRTTracks easier
-<<<<<<< HEAD
-CRTTrack CRTTrackRecoAlg::FillCrtTrack(CRTHit hit1, CRTHit hit2, bool complete)
-{
-  CRTTrack newtr;
-=======
 sbn::crt::CRTTrack CRTTrackRecoAlg::FillCrtTrack(sbn::crt::CRTHit hit1, sbn::crt::CRTHit hit2, bool complete)
 {
   sbn::crt::CRTTrack newtr;
->>>>>>> 54ebd3a3
   newtr.ts0_s         = (hit1.ts0_s + hit2.ts0_s)/2.;
   newtr.ts0_s_err     = (uint32_t)((hit1.ts0_s - hit2.ts0_s)/2.);
   newtr.ts0_ns_h1     = hit1.ts0_ns;
@@ -146,13 +113,12 @@
 
 } // CRTTrackRecoAlg::FillCrtTrack()
 
-<<<<<<< HEAD
 // Function to average hits within a certain distance of each other w/associations
-vector<pair<CRTHit, vector<int>>> CRTTrackRecoAlg::AverageHits(vector<art::Ptr<CRTHit>> hits, map<art::Ptr<CRTHit>, int> hitIds)
-{
-    vector<pair<CRTHit, vector<int>>> returnHits;
-    vector<art::Ptr<crt::CRTHit>> aveHits;
-    vector<art::Ptr<crt::CRTHit>> spareHits;
+vector<pair<sbn::crt::CRTHit, vector<int>>> CRTTrackRecoAlg::AverageHits(vector<art::Ptr<sbn::crt::CRTHit>> hits, map<art::Ptr<sbn::crt::CRTHit>, int> hitIds)
+{
+    vector<pair<sbn::crt::CRTHit, vector<int>>> returnHits;
+    vector<art::Ptr<crt::sbn::crt::CRTHit>> aveHits;
+    vector<art::Ptr<crt::sbn::crt::CRTHit>> spareHits;
 
     //if we have CRTHits
     if (hits.size()>0){
@@ -179,7 +145,7 @@
             }
         }
 
-        CRTHit aveHit = DoAverage(aveHits);
+        sbn::crt::CRTHit aveHit = DoAverage(aveHits);
         vector<int> ids;
         for(size_t i = 0; i < aveHits.size(); i++){
             ids.push_back(hitIds[aveHits[i]]);
@@ -188,7 +154,7 @@
         returnHits.push_back(std::make_pair(aveHit, ids));
 
         //Do this recursively
-        vector<pair<CRTHit, vector<int>>> moreHits = AverageHits(spareHits, hitIds);
+        vector<pair<sbn::crt::CRTHit, vector<int>>> moreHits = AverageHits(spareHits, hitIds);
         returnHits.insert(returnHits.end(), moreHits.begin(), moreHits.end());
 
         return returnHits;
@@ -201,11 +167,11 @@
 } // CRTTrackRecoAlg::AverageHits()
 
 //average clustered CRTHits together (w/o keeping associations)
-vector<CRTHit> CRTTrackRecoAlg::AverageHits(vector<art::Ptr<CRTHit>> hits)
-{
-    vector<CRTHit> returnHits;
-    vector<art::Ptr<CRTHit>> aveHits;
-    vector<art::Ptr<CRTHit>> spareHits;
+vector<sbn::crt::CRTHit> CRTTrackRecoAlg::AverageHits(vector<art::Ptr<sbn::crt::CRTHit>> hits)
+{
+    vector<sbn::crt::CRTHit> returnHits;
+    vector<art::Ptr<sbn::crt::CRTHit>> aveHits;
+    vector<art::Ptr<sbn::crt::CRTHit>> spareHits;
 
     if (hits.size()>0){
         // loop over size of tx
@@ -228,11 +194,11 @@
                 spareHits.push_back(hits[i]);
             }
         }
-        CRTHit aveHit = DoAverage(aveHits);
+        sbn::crt::CRTHit aveHit = DoAverage(aveHits);
         returnHits.push_back(aveHit);
 
         //Do this recursively
-        vector<CRTHit> moreHits = AverageHits(spareHits);
+        vector<sbn::crt::CRTHit> moreHits = AverageHits(spareHits);
         returnHits.insert(returnHits.end(), moreHits.begin(), moreHits.end());
 
         return returnHits;
@@ -244,92 +210,7 @@
 } // CRTTrackRecoAlg::AverageHits()
   
 // Take a list of hits and find average parameters
-CRTHit CRTTrackRecoAlg::DoAverage(vector<art::Ptr<CRTHit>> hits)
-=======
-// Function to average hits within a certain distance of each other
-std::vector<std::pair<sbn::crt::CRTHit, std::vector<int>>> CRTTrackRecoAlg::AverageHits(std::vector<art::Ptr<sbn::crt::CRTHit>> hits, std::map<art::Ptr<sbn::crt::CRTHit>, int> hitIds)
-{
-  std::vector<std::pair<sbn::crt::CRTHit, std::vector<int>>> returnHits;
-  std::vector<art::Ptr<sbn::crt::CRTHit>> aveHits;
-  std::vector<art::Ptr<sbn::crt::CRTHit>> spareHits;
-  if (hits.size()>0){
-    // loop over size of tx
-    bool first = true;
-    TVector3 middle(0., 0., 0.);
-    for (size_t i = 0; i < hits.size(); i++){
-      // Get the position of the hit
-      TVector3 pos(hits[i]->x_pos, hits[i]->y_pos, hits[i]->z_pos);
-      // If first then set average = hit pos
-      if(first){
-        middle = pos;
-        first = false;
-      }
-      // If distance from average < limit then add to average
-      if((pos-middle).Mag() < fAverageHitDistance){
-        aveHits.push_back(hits[i]);
-      }
-      // Else add to another vector
-      else{
-        spareHits.push_back(hits[i]);
-      }
-    }
-    sbn::crt::CRTHit aveHit = DoAverage(aveHits);
-    std::vector<int> ids;
-    for(size_t i = 0; i < aveHits.size(); i++){
-      ids.push_back(hitIds[aveHits[i]]);
-    }
-    returnHits.push_back(std::make_pair(aveHit, ids));
-    //Do this recursively
-    std::vector<std::pair<sbn::crt::CRTHit, std::vector<int>>> moreHits = AverageHits(spareHits, hitIds);
-    returnHits.insert(returnHits.end(), moreHits.begin(), moreHits.end());
-    return returnHits;
-  }
-  else {
-    return returnHits;
-  }
-} // CRTTrackRecoAlg::AverageHits()
-
-std::vector<sbn::crt::CRTHit> CRTTrackRecoAlg::AverageHits(std::vector<art::Ptr<sbn::crt::CRTHit>> hits)
-{
-  std::vector<sbn::crt::CRTHit> returnHits;
-  std::vector<art::Ptr<sbn::crt::CRTHit>> aveHits;
-  std::vector<art::Ptr<sbn::crt::CRTHit>> spareHits;
-  if (hits.size()>0){
-    // loop over size of tx
-    bool first = true;
-    TVector3 middle(0., 0., 0.);
-    for (size_t i = 0; i < hits.size(); i++){
-      // Get the position of the hit
-      TVector3 pos(hits[i]->x_pos, hits[i]->y_pos, hits[i]->z_pos);
-      // If first then set average = hit pos
-      if(first){
-        middle = pos;
-        first = false;
-      }
-      // If distance from average < limit then add to average
-      if((pos-middle).Mag() < fAverageHitDistance){
-        aveHits.push_back(hits[i]);
-      }
-      // Else add to another vector
-      else{
-        spareHits.push_back(hits[i]);
-      }
-    }
-    sbn::crt::CRTHit aveHit = DoAverage(aveHits);
-    returnHits.push_back(aveHit);
-    //Do this recursively
-    std::vector<sbn::crt::CRTHit> moreHits = AverageHits(spareHits);
-    returnHits.insert(returnHits.end(), moreHits.begin(), moreHits.end());
-    return returnHits;
-  }
-  else {
-    return returnHits;
-  }
-} // CRTTrackRecoAlg::AverageHits()
-  
-// Take a list of hits and find average parameters
-sbn::crt::CRTHit CRTTrackRecoAlg::DoAverage(std::vector<art::Ptr<sbn::crt::CRTHit>> hits)
->>>>>>> 54ebd3a3
+sbn::crt::CRTHit CRTTrackRecoAlg::DoAverage(vector<art::Ptr<sbn::crt::CRTHit>> hits)
 {
   // Initialize values
   std::string tagger = hits[0]->tagger;
@@ -362,11 +243,7 @@
   }
 
   // Create a hit
-<<<<<<< HEAD
-  CRTHit crtHit = hitAlg.FillCRTHit(hits[0]->feb_id, hits[0]->pesmap, hits[0]->peshit, 
-=======
   sbn::crt::CRTHit crtHit = hitAlg.FillCRTHit(hits[0]->feb_id, hits[0]->pesmap, hits[0]->peshit, 
->>>>>>> 54ebd3a3
                                   (ts0_ns/nhits)*1e-3, (ts1_ns/nhits)*1e-3, 0, xpos/nhits, (xmax-xmin)/2,
                                   ypos/nhits, (ymax-ymin)/2., zpos/nhits, (zmax-zmin)/2., tagger);
   return crtHit;
@@ -374,10 +251,9 @@
 } // CRTTrackRecoAlg::DoAverage()
 
 // Function to create tracks from tzero hit collections
-<<<<<<< HEAD
-vector<pair<CRTTrack, vector<int>>> CRTTrackRecoAlg::CreateTracks(vector<pair<CRTHit, vector<int>>> hits)
-{
-    vector<pair<CRTTrack, vector<int>>> returnTracks;
+vector<pair<sbn::crt::Track, vector<int>>> CRTTrackRecoAlg::CreateTracks(vector<pair<sbn::crt::Hit, vector<int>>> hits)
+{
+    vector<pair<sbn::crt::Track, vector<int>>> returnTracks;
 
     //Store list of hit pairs with distance between them
     vector<pair<pair<size_t, size_t>, double>> hitPairDist;
@@ -386,11 +262,11 @@
     //Calculate the distance between all hits on different planes
     for(size_t i = 0; i < hits.size(); i++){
 
-        CRTHit hit1 = hits[i].first;
+        sbn::crt::Hit hit1 = hits[i].first;
 
         for(size_t j = 0; j < hits.size(); j++){
 
-            CRTHit hit2 = hits[j].first;
+            sbn::crt::Hit hit2 = hits[j].first;
             pair<size_t, size_t> hitPair = std::make_pair(i, j);
             pair<size_t, size_t> rhitPair = std::make_pair(j, i);
 
@@ -419,8 +295,8 @@
 
         //Make sure bottom plane hit is always hit_i
         if(hits[hit_j].first.tagger=="volTaggerBot_0") std::swap(hit_i, hit_j);
-        CRTHit ihit = hits[hit_i].first;
-        CRTHit jhit = hits[hit_j].first;
+        sbn::crt::Hit ihit = hits[hit_i].first;
+        sbn::crt::Hit jhit = hits[hit_j].first;
 
         //If the bottom plane hit is a 1D hit
         if(ihit.x_err>100. || ihit.z_err>100.){
@@ -446,7 +322,7 @@
                         continue;
 
                     //Calculate the distance between the track crossing point and the true hit
-                    CRTHit khit = hits[k].first;
+                    sbn::crt::Hit khit = hits[k].first;
                     TVector3 mid(khit.x_pos, khit.y_pos, khit.z_pos);
                     TVector3 cross = CrossPoint(khit, start, diff);
                     double dist = (cross-mid).Mag();
@@ -473,70 +349,6 @@
             trackCand.push_back(hit_j);
             trackCand.insert(trackCand.end(), nhitsMax.begin(), nhitsMax.end());
             tracks.push_back(std::make_pair(trackCand, facMax));
-=======
-std::vector<std::pair<sbn::crt::CRTTrack, std::vector<int>>> CRTTrackRecoAlg::CreateTracks(std::vector<std::pair<sbn::crt::CRTHit, std::vector<int>>> hits)
-{
-  std::vector<std::pair<sbn::crt::CRTTrack, std::vector<int>>> returnTracks;
-  //Store list of hit pairs with distance between them
-  std::vector<std::pair<std::pair<size_t, size_t>, double>> hitPairDist;
-  std::vector<std::pair<size_t, size_t>> usedPairs;
-  //Calculate the distance between all hits on different planes
-  for(size_t i = 0; i < hits.size(); i++){
-    sbn::crt::CRTHit hit1 = hits[i].first;
-    for(size_t j = 0; j < hits.size(); j++){
-      sbn::crt::CRTHit hit2 = hits[j].first;
-      std::pair<size_t, size_t> hitPair = std::make_pair(i, j);
-      std::pair<size_t, size_t> rhitPair = std::make_pair(j, i);
-      //Only compare hits on different taggers and don't reuse hits
-      if(hit1.tagger!=hit2.tagger && std::find(usedPairs.begin(), usedPairs.end(), rhitPair)==usedPairs.end()){
-        //Calculate the distance between hits and store
-        TVector3 pos1(hit1.x_pos, hit1.y_pos, hit1.z_pos);
-        TVector3 pos2(hit2.x_pos, hit2.y_pos, hit2.z_pos);
-        double dist = (pos1 - pos2).Mag();
-        usedPairs.push_back(hitPair);
-        hitPairDist.push_back(std::make_pair(hitPair, dist));
-      }
-    }
-  }
-  //Sort map by distance
-  std::sort(hitPairDist.begin(), hitPairDist.end(), [](auto& left, auto& right){
-            return left.second > right.second;});
-  //Store potential hit collections + distance along 1D hit
-  std::vector<std::pair<std::vector<size_t>, double>> tracks;
-  for(size_t i = 0; i < hitPairDist.size(); i++){
-    size_t hit_i = hitPairDist[i].first.first;
-    size_t hit_j = hitPairDist[i].first.second;
-    //Make sure bottom plane hit is always hit_i
-    if(hits[hit_j].first.tagger=="volTaggerBot_0") std::swap(hit_i, hit_j);
-    sbn::crt::CRTHit ihit = hits[hit_i].first;
-    sbn::crt::CRTHit jhit = hits[hit_j].first;
-    //If the bottom plane hit is a 1D hit
-    if(ihit.x_err>100. || ihit.z_err>100.){
-      double facMax = 1;
-      std::vector<size_t> nhitsMax;
-      double minDist = 99999;
-      //Loop over the length of the 1D hit
-      for(int i = 0; i<21; i++){
-        double fac = (i)/10.;
-        std::vector<size_t> nhits;
-        double totalDist = 0.;
-        TVector3 start(ihit.x_pos-(1.-fac)*ihit.x_err, ihit.y_pos, ihit.z_pos-(1.-fac)*ihit.z_err);
-        TVector3 end(jhit.x_pos, jhit.y_pos, jhit.z_pos);
-        TVector3 diff = start - end;
-        //Loop over the rest of the hits
-        for(size_t k = 0; k < hits.size(); k++){
-          if(k == hit_i || k == hit_j || hits[k].first.tagger == ihit.tagger || hits[k].first.tagger == jhit.tagger) continue;
-          //Calculate the distance between the track crossing point and the true hit
-          sbn::crt::CRTHit khit = hits[k].first;
-          TVector3 mid(khit.x_pos, khit.y_pos, khit.z_pos);
-          TVector3 cross = CrossPoint(khit, start, diff);
-          double dist = (cross-mid).Mag();
-          //If the distance is less than some limit add the hit to the track and record the distance
-          if(dist < fDistanceLimit){
-            nhits.push_back(k);
-            totalDist += dist;
-          }
->>>>>>> 54ebd3a3
         }
 
         //If there is no 1D hit
@@ -568,7 +380,6 @@
             tracks.push_back(std::make_pair(trackCand, 1));
         }
     }
-<<<<<<< HEAD
 
     //Sort track candidates by number of hits
     std::sort(tracks.begin(), tracks.end(), [](auto& left, auto& right){
@@ -587,8 +398,8 @@
         if(hits[hit_j].first.tagger=="volTaggerTopHigh_0") 
             std::swap(hit_i, hit_j);
 
-        CRTHit ihit = hits[hit_i].first;
-        CRTHit jhit = hits[hit_j].first;
+        sbn::crt::Hit ihit = hits[hit_i].first;
+        sbn::crt::Hit jhit = hits[hit_j].first;
 
         //Check no hits in track have been used
         bool used = false;
@@ -607,7 +418,7 @@
         ihit.z_pos -= (1.-track.second)*ihit.z_err;
 
         //Create track
-        CRTTrack crtTrack = FillCrtTrack(ihit, jhit, true);
+        sbn::crt::Track crtTrack = FillCrtTrack(ihit, jhit, true);
 
         //If only the top two planes are hit create an incomplete/stopping track
         if(track.first.size()==2 && ihit.tagger == "volTaggerTopHigh_0" && jhit.tagger == "volTaggerTopLow_0"){ 
@@ -627,92 +438,25 @@
         for(size_t i = 0; i < track.first.size(); i++){
             if(track.first.size()>2) usedHits.push_back(track.first[i]);
         }
-=======
-    //If there is no 1D hit
-    else{
-      TVector3 start(ihit.x_pos, ihit.y_pos, ihit.z_pos);
-      TVector3 end(jhit.x_pos, jhit.y_pos, jhit.z_pos);
-      TVector3 diff = start - end;
-      std::vector<size_t> trackCand;
-      trackCand.push_back(hit_i);
-      trackCand.push_back(hit_j);
-      //Loop over all the other hits
-      for(size_t k = 0; k < hits.size(); k++){
-        if(k == hit_i || k == hit_j || hits[k].first.tagger == ihit.tagger || hits[k].first.tagger == jhit.tagger) continue;
-        //Calculate distance to other hits not on the planes of the track hits
-        sbn::crt::CRTHit khit = hits[k].first;
-        TVector3 mid(khit.x_pos, khit.y_pos, khit.z_pos);
-        TVector3 cross = CrossPoint(khit, start, diff);
-        double dist = (cross-mid).Mag();
-        //Record any within a certain distance
-        if(dist < fDistanceLimit){
-          trackCand.push_back(k);
-        }
-      }
-      tracks.push_back(std::make_pair(trackCand, 1));
-    }
-  }
-  //Sort track candidates by number of hits
-  std::sort(tracks.begin(), tracks.end(), [](auto& left, auto& right){
-            return left.first.size() > right.first.size();});
-  //Record used hits
-  std::vector<size_t> usedHits;
-  //Loop over candidates
-  for(auto& track : tracks){
-    size_t hit_i = track.first[0];
-    size_t hit_j = track.first[1];
-    // Make sure the first hit is the top high tagger if there are only two hits
-    if(hits[hit_j].first.tagger=="volTaggerTopHigh_0") std::swap(hit_i, hit_j);
-    sbn::crt::CRTHit ihit = hits[hit_i].first;
-    sbn::crt::CRTHit jhit = hits[hit_j].first;
-    //Check no hits in track have been used
-    bool used = false;
-    //Loop over hits in track candidate
-    for(size_t i = 0; i < track.first.size(); i++){
-      //Check if any of the hits have been used
-      if(std::find(usedHits.begin(), usedHits.end(), track.first[i]) != usedHits.end()) used=true;
-    }
-    //If any of the hits have already been used skip this track
-    if(used) continue;
-    ihit.x_pos -= (1.-track.second)*ihit.x_err;
-    ihit.z_pos -= (1.-track.second)*ihit.z_err;
-    //Create track
-    sbn::crt::CRTTrack crtTrack = FillCrtTrack(ihit, jhit, true);
-    //If only the top two planes are hit create an incomplete/stopping track
-    if(track.first.size()==2 && ihit.tagger == "volTaggerTopHigh_0" && jhit.tagger == "volTaggerTopLow_0"){ 
-      crtTrack.complete = false;
-    }
-    std::vector<int> ids;
-    for(size_t i = 0; i < track.first.size(); i++){
-      ids.insert(ids.end(), hits[i].second.begin(), hits[i].second.end());
-    }
-    returnTracks.push_back(std::make_pair(crtTrack, ids));
-    //Record which hits were used only if the track has more than two hits
-    //If there are multiple 2 hit tracks there is no way to distinguish between them
-    //TODO: Add charge matching for ambiguous cases
-    for(size_t i = 0; i < track.first.size(); i++){
-      if(track.first.size()>2) usedHits.push_back(track.first[i]);
->>>>>>> 54ebd3a3
     }
     return returnTracks;
 
 } // CRTTrackRecoAlg::CreateTracks()
 
-<<<<<<< HEAD
 //Create tracks from CRTHits
-vector<CRTTrack> CRTTrackRecoAlg::CreateTracks(vector<CRTHit> hits)
-{
-    vector<CRTTrack> returnTracks;
+vector<sbn::crt::Track> CRTTrackRecoAlg::CreateTracks(vector<sbn::crt::Hit> hits)
+{
+    vector<sbn::crt::Track> returnTracks;
     //Store list of hit pairs with distance between them
     vector<pair<pair<size_t, size_t>, double>> hitPairDist;
     vector<pair<size_t, size_t>> usedPairs;
 
     //Calculate the distance between all hits on different planes
     for(size_t i = 0; i < hits.size(); i++){
-        CRTHit hit1 = hits[i];
+        sbn::crt::Hit hit1 = hits[i];
         for(size_t j = 0; j < hits.size(); j++){
 
-            CRTHit hit2 = hits[j];
+            sbn::crt::Hit hit2 = hits[j];
             pair<size_t, size_t> hitPair = std::make_pair(i, j);
             pair<size_t, size_t> rhitPair = std::make_pair(j, i);
 
@@ -743,8 +487,8 @@
         if(hits[hit_j].tagger=="volTaggerBot_0") 
             std::swap(hit_i, hit_j);
 
-        CRTHit ihit = hits[hit_i];
-        CRTHit jhit = hits[hit_j];
+        sbn::crt::Hit ihit = hits[hit_i];
+        sbn::crt::Hit jhit = hits[hit_j];
 
         //If the bottom plane hit is a 1D hit
         if(ihit.x_err>100. || ihit.z_err>100.){
@@ -770,7 +514,7 @@
                         continue;
 
                     //Calculate the distance between the track crossing point and the true hit
-                    CRTHit khit = hits[k];
+                    sbn::crt::Hit khit = hits[k];
                     TVector3 mid(khit.x_pos, khit.y_pos, khit.z_pos);
                     TVector3 cross = CrossPoint(khit, start, diff);
                     double dist = (cross-mid).Mag();
@@ -795,70 +539,6 @@
             trackCand.push_back(hit_j);
             trackCand.insert(trackCand.end(), nhitsMax.begin(), nhitsMax.end());
             tracks.push_back(std::make_pair(trackCand, facMax));
-=======
-std::vector<sbn::crt::CRTTrack> CRTTrackRecoAlg::CreateTracks(std::vector<sbn::crt::CRTHit> hits)
-{
-  std::vector<sbn::crt::CRTTrack> returnTracks;
-  //Store list of hit pairs with distance between them
-  std::vector<std::pair<std::pair<size_t, size_t>, double>> hitPairDist;
-  std::vector<std::pair<size_t, size_t>> usedPairs;
-  //Calculate the distance between all hits on different planes
-  for(size_t i = 0; i < hits.size(); i++){
-    sbn::crt::CRTHit hit1 = hits[i];
-    for(size_t j = 0; j < hits.size(); j++){
-      sbn::crt::CRTHit hit2 = hits[j];
-      std::pair<size_t, size_t> hitPair = std::make_pair(i, j);
-      std::pair<size_t, size_t> rhitPair = std::make_pair(j, i);
-      //Only compare hits on different taggers and don't reuse hits
-      if(hit1.tagger!=hit2.tagger && std::find(usedPairs.begin(), usedPairs.end(), rhitPair)==usedPairs.end()){
-        //Calculate the distance between hits and store
-        TVector3 pos1(hit1.x_pos, hit1.y_pos, hit1.z_pos);
-        TVector3 pos2(hit2.x_pos, hit2.y_pos, hit2.z_pos);
-        double dist = (pos1 - pos2).Mag();
-        usedPairs.push_back(hitPair);
-        hitPairDist.push_back(std::make_pair(hitPair, dist));
-      }
-    }
-  }
-  //Sort map by distance
-  std::sort(hitPairDist.begin(), hitPairDist.end(), [](auto& left, auto& right){
-            return left.second > right.second;});
-  //Store potential hit collections + distance along 1D hit
-  std::vector<std::pair<std::vector<size_t>, double>> tracks;
-  for(size_t i = 0; i < hitPairDist.size(); i++){
-    size_t hit_i = hitPairDist[i].first.first;
-    size_t hit_j = hitPairDist[i].first.second;
-    //Make sure bottom plane hit is always hit_i
-    if(hits[hit_j].tagger=="volTaggerBot_0") std::swap(hit_i, hit_j);
-    sbn::crt::CRTHit ihit = hits[hit_i];
-    sbn::crt::CRTHit jhit = hits[hit_j];
-    //If the bottom plane hit is a 1D hit
-    if(ihit.x_err>100. || ihit.z_err>100.){
-      double facMax = 1;
-      std::vector<size_t> nhitsMax;
-      double minDist = 99999;
-      //Loop over the length of the 1D hit
-      for(int i = 0; i<21; i++){
-        double fac = (i)/10.;
-        std::vector<size_t> nhits;
-        double totalDist = 0.;
-        TVector3 start(ihit.x_pos-(1.-fac)*ihit.x_err, ihit.y_pos, ihit.z_pos-(1.-fac)*ihit.z_err);
-        TVector3 end(jhit.x_pos, jhit.y_pos, jhit.z_pos);
-        TVector3 diff = start - end;
-        //Loop over the rest of the hits
-        for(size_t k = 0; k < hits.size(); k++){
-          if(k == hit_i || k == hit_j || hits[k].tagger == ihit.tagger || hits[k].tagger == jhit.tagger) continue;
-          //Calculate the distance between the track crossing point and the true hit
-          sbn::crt::CRTHit khit = hits[k];
-          TVector3 mid(khit.x_pos, khit.y_pos, khit.z_pos);
-          TVector3 cross = CrossPoint(khit, start, diff);
-          double dist = (cross-mid).Mag();
-          //If the distance is less than some limit add the hit to the track and record the distance
-          if(dist < fDistanceLimit){
-            nhits.push_back(k);
-            totalDist += dist;
-          }
->>>>>>> 54ebd3a3
         }
         //If there is no 1D hit
         else{
@@ -889,7 +569,6 @@
             tracks.push_back(std::make_pair(trackCand, 1));
         }
     }
-<<<<<<< HEAD
 
     //Sort track candidates by number of hits
     std::sort(tracks.begin(), tracks.end(), [](auto& left, auto& right){
@@ -908,8 +587,8 @@
         if(hits[hit_j].tagger=="volTaggerTopHigh_0") 
             std::swap(hit_i, hit_j);
 
-        CRTHit ihit = hits[hit_i];
-        CRTHit jhit = hits[hit_j];
+        sbn::crt::Hit ihit = hits[hit_i];
+        sbn::crt::Hit jhit = hits[hit_j];
 
         //Check no hits in track have been used
         bool used = false;
@@ -926,7 +605,7 @@
         ihit.z_pos -= (1.-track.second)*ihit.z_err;
 
         //Create track
-        CRTTrack crtTrack = FillCrtTrack(ihit, jhit, true);
+        sbn::crt::Track crtTrack = FillCrtTrack(ihit, jhit, true);
 
         //If only the top two planes are hit create an incomplete/stopping track
         if(track.first.size()==2 && ihit.tagger == "volTaggerTopHigh_0" && jhit.tagger == "volTaggerTopLow_0"){ 
@@ -941,68 +620,6 @@
         for(size_t i = 0; i < track.first.size(); i++){
             if(track.first.size()>2) usedHits.push_back(track.first[i]);
         }
-=======
-    //If there is no 1D hit
-    else{
-      TVector3 start(ihit.x_pos, ihit.y_pos, ihit.z_pos);
-      TVector3 end(jhit.x_pos, jhit.y_pos, jhit.z_pos);
-      TVector3 diff = start - end;
-      std::vector<size_t> trackCand;
-      trackCand.push_back(hit_i);
-      trackCand.push_back(hit_j);
-      //Loop over all the other hits
-      for(size_t k = 0; k < hits.size(); k++){
-        if(k == hit_i || k == hit_j || hits[k].tagger == ihit.tagger || hits[k].tagger == jhit.tagger) continue;
-        //Calculate distance to other hits not on the planes of the track hits
-        sbn::crt::CRTHit khit = hits[k];
-        TVector3 mid(khit.x_pos, khit.y_pos, khit.z_pos);
-        TVector3 cross = CrossPoint(khit, start, diff);
-        double dist = (cross-mid).Mag();
-        //Record any within a certain distance
-        if(dist < fDistanceLimit){
-          trackCand.push_back(k);
-        }
-      }
-      tracks.push_back(std::make_pair(trackCand, 1));
-    }
-  }
-  //Sort track candidates by number of hits
-  std::sort(tracks.begin(), tracks.end(), [](auto& left, auto& right){
-            return left.first.size() > right.first.size();});
-  //Record used hits
-  std::vector<size_t> usedHits;
-  //Loop over candidates
-  for(auto& track : tracks){
-    size_t hit_i = track.first[0];
-    size_t hit_j = track.first[1];
-    // Make sure the first hit is the top high tagger if there are only two hits
-    if(hits[hit_j].tagger=="volTaggerTopHigh_0") std::swap(hit_i, hit_j);
-    sbn::crt::CRTHit ihit = hits[hit_i];
-    sbn::crt::CRTHit jhit = hits[hit_j];
-    //Check no hits in track have been used
-    bool used = false;
-    //Loop over hits in track candidate
-    for(size_t i = 0; i < track.first.size(); i++){
-      //Check if any of the hits have been used
-      if(std::find(usedHits.begin(), usedHits.end(), track.first[i]) != usedHits.end()) used=true;
-    }
-    //If any of the hits have already been used skip this track
-    if(used) continue;
-    ihit.x_pos -= (1.-track.second)*ihit.x_err;
-    ihit.z_pos -= (1.-track.second)*ihit.z_err;
-    //Create track
-    sbn::crt::CRTTrack crtTrack = FillCrtTrack(ihit, jhit, true);
-    //If only the top two planes are hit create an incomplete/stopping track
-    if(track.first.size()==2 && ihit.tagger == "volTaggerTopHigh_0" && jhit.tagger == "volTaggerTopLow_0"){ 
-      crtTrack.complete = false;
-    }
-    returnTracks.push_back(crtTrack);
-    //Record which hits were used only if the track has more than two hits
-    //If there are multiple 2 hit tracks there is no way to distinguish between them
-    //TODO: Add charge matching for ambiguous cases
-    for(size_t i = 0; i < track.first.size(); i++){
-      if(track.first.size()>2) usedHits.push_back(track.first[i]);
->>>>>>> 54ebd3a3
     }
  
    return returnTracks;
@@ -1010,11 +627,7 @@
 } // CRTTrackRecoAlg::CreateTracks()
 
 // Function to calculate the crossing point of a track and tagger
-<<<<<<< HEAD
-TVector3 CRTTrackRecoAlg::CrossPoint(CRTHit hit, TVector3 start, TVector3 diff)//FIXME change to DCA
-=======
 TVector3 CRTTrackRecoAlg::CrossPoint(sbn::crt::CRTHit hit, TVector3 start, TVector3 diff)//FIXME change to DCA
->>>>>>> 54ebd3a3
 {
     TVector3 cross;
     // Use the error to get the fixed coordinate of a tagger
