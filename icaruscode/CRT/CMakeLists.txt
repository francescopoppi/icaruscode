include_directories( ${CMAKE_CURRENT_SOURCE_DIR} )
include_directories( $ENV{NURANDOM_INC} )
include_directories( $ENV{IFDHX_FQ_DIR}/inc )

add_subdirectory(CRTUtils)
add_subdirectory(CRTDecoder)

art_make(
    NO_PLUGINS
    EXCLUDE
        CRTChannelMapAlg.cxx
        CRTGeometryHelper_service.cc
        CRTDetSim_module.cc
        CRTSimHitProducer_module.cc
        CRTTrueHitProducer_module.cc
        CRTTzeroProducer_module.cc
        CRTTrackProducer_module.cc
        CRTSimAnalysis_module.cc
        CRTDataAnalysis_module.cc
        CrtOpHitMatchAnalysis_module.cc
        CRTTruthMatchAnalysis_module.cc
        CRTAutoVeto_module.cc
        FlashResAna_module.cc
        PhotBackground_module.cc
    LIBRARY_NAME
        icaruscode_CRTData
    LIB_LIBRARIES
        larcorealg_Geometry
        larcore_Geometry_Geometry_service
        ${ART_FRAMEWORK_CORE}
        ${ART_FRAMEWORK_IO_SOURCES}
        ${ART_FRAMEWORK_PRINCIPAL}
        ${ART_ROOT_IO_TFILESERVICE_SERVICE}
        canvas
        ${ART_FRAMEWORK_SERVICES_REGISTRY}
        ${MF_MESSAGELOGGER}
        ${MF_UTILITIES}
        ${FHICLCPP}
        ${ROOT_BASIC_LIB_LIST}
        ${ROOT_GEOM}
        ${CETLIB}
)

art_make_library(
    LIBRARY_NAME
        icaruscode_CRT
    SOURCE
        CRTChannelMapAlg.cxx
    LIBRARIES larcorealg_Geometry
        icaruscode_CRTData
        cetlib_except
        ${MF_MESSAGELOGGER}
        ${MF_UTILITIES}
        ${FHICLCPP}
        ${ROOT_BASIC_LIB_LIST}
        ${ROOT_GEOM}
        ${CETLIB}
)

simple_plugin(CRTGeometryHelper service
              larcorealg_Geometry
              icaruscode_CRT
              ${ART_ROOT_IO_TFILESERVICE_SERVICE}
              ${ART_FRAMEWORK_SERVICES_REGISTRY}
              ${MF_MESSAGELOGGER}
              ${MF_UTILITIES}
              ${ROOT_BASIC_LIB_LIST}
)

<<<<<<< HEAD
simple_plugin(CRTDetSim module
              larcorealg_Geometry
              icaruscode_CRT
              icaruscode_CRTData
              icaruscode_CRTProducts
              icaruscode_CRTUtils
              ${ART_ROOT_IO_TFILESERVICE_SERVICE}
              lardataalg_DetectorInfo
              nurandom_RandomUtils_NuRandomService_service
              ${ART_FRAMEWORK_SERVICES_REGISTRY}
              ${ART_FRAMEWORK_SERVICES_OPTIONAL_RANDOMNUMBERGENERATOR_SERVICE}
              ${MF_MESSAGELOGGER}
              ${MF_UTILITIES}
              ${ROOT_BASIC_LIB_LIST}
              ${CLHEP}
)

simple_plugin(CRTSimHitProducer module
              larcorealg_Geometry
              icaruscode_CRT
              icaruscode_CRTData
              icaruscode_CRTProducts
              icaruscode_CRTUtils
              ${ART_ROOT_IO_TFILESERVICE_SERVICE}
              lardataalg_DetectorInfo
              nurandom_RandomUtils_NuRandomService_service
              ${ART_FRAMEWORK_SERVICES_REGISTRY}
              ${ART_FRAMEWORK_SERVICES_OPTIONAL_RANDOMNUMBERGENERATOR_SERVICE}
              ${MF_MESSAGELOGGER}
              ${MF_UTILITIES}
              ${ROOT_BASIC_LIB_LIST}
              ${CLHEP}
=======
simple_plugin( CRTDetSim module
        larcorealg_Geometry
        icaruscode_CRT
        icaruscode_CRTData
        sbnobj_Common_CRT
	icaruscode_CRTUtils
        ${ART_FRAMEWORK_CORE}
        ${ART_FRAMEWORK_IO_SOURCES}
        ${ART_FRAMEWORK_PRINCIPAL}
        ${ART_ROOT_IO_TFILESERVICE_SERVICE}
        art_Persistency_Provenance
        canvas
        cetlib_except
        lardata_DetectorInfoServices_DetectorClocksServiceStandard_service
        nurandom_RandomUtils_NuRandomService_service
        ${ART_FRAMEWORK_SERVICES_REGISTRY}
        ${ART_FRAMEWORK_SERVICES_OPTIONAL_RANDOMNUMBERGENERATOR_SERVICE}
        ${MF_MESSAGELOGGER}
        ${MF_UTILITIES}
        ${ROOT_BASIC_LIB_LIST}
        ${CLHEP}
        ${CETLIB}
)

simple_plugin( CRTSimHitProducer module
        larcorealg_Geometry
        icaruscode_CRT
        icaruscode_CRTData
        sbnobj_Common_CRT
        icaruscode_CRTUtils
        ${ART_FRAMEWORK_CORE}
        ${ART_FRAMEWORK_IO_SOURCES}
        ${ART_FRAMEWORK_PRINCIPAL}
        ${ART_ROOT_IO_TFILESERVICE_SERVICE}
        art_Persistency_Provenance
        canvas
        cetlib_except
        lardata_DetectorInfoServices_DetectorClocksServiceStandard_service
        nurandom_RandomUtils_NuRandomService_service
        ${ART_FRAMEWORK_SERVICES_REGISTRY}
        ${ART_FRAMEWORK_SERVICES_OPTIONAL_RANDOMNUMBERGENERATOR_SERVICE}
        ${MF_MESSAGELOGGER}
        ${MF_UTILITIES}
        ${ROOT_BASIC_LIB_LIST}
        ${CLHEP}
        ${CETLIB}
>>>>>>> 54ebd3a3
)

simple_plugin( CRTTrueHitProducer module
        larcorealg_Geometry
        icaruscode_CRT
        icaruscode_CRTData
        sbnobj_Common_CRT
        icaruscode_CRTUtils
        ${ART_FRAMEWORK_CORE}
        ${ART_FRAMEWORK_IO_SOURCES}
        ${ART_FRAMEWORK_PRINCIPAL}
        ${ART_ROOT_IO_TFILESERVICE_SERVICE}
        art_Persistency_Provenance
        canvas
        cetlib_except
        lardata_DetectorInfoServices_DetectorClocksServiceStandard_service
        ${ART_FRAMEWORK_SERVICES_REGISTRY}
        ${MF_MESSAGELOGGER}
        ${MF_UTILITIES}
        ${ROOT_BASIC_LIB_LIST}
        ${CLHEP}
        ${CETLIB}
)

simple_plugin(CRTTzeroProducer module
<<<<<<< HEAD
              larcorealg_Geometry
              icaruscode_CRT
              icaruscode_CRTData
              icaruscode_CRTProducts
              ${ART_ROOT_IO_TFILESERVICE_SERVICE}
              lardataalg_DetectorInfo
              nurandom_RandomUtils_NuRandomService_service
              ${ART_FRAMEWORK_SERVICES_REGISTRY}
              ${ART_FRAMEWORK_SERVICES_OPTIONAL_RANDOMNUMBERGENERATOR_SERVICE}
              ${MF_MESSAGELOGGER}
              ${MF_UTILITIES}
              ${ROOT_BASIC_LIB_LIST}
              ${CLHEP}
)

simple_plugin(CRTTrackProducer module
              larcorealg_Geometry
              icaruscode_CRT
              icaruscode_CRTData
              icaruscode_CRTProducts
              icaruscode_CRTUtils
              ${ART_ROOT_IO_TFILESERVICE_SERVICE}
              lardataalg_DetectorInfo
              nurandom_RandomUtils_NuRandomService_service
              ${ART_FRAMEWORK_SERVICES_REGISTRY}
              ${ART_FRAMEWORK_SERVICES_OPTIONAL_RANDOMNUMBERGENERATOR_SERVICE}
              ${MF_MESSAGELOGGER}
              ${MF_UTILITIES}
              ${ROOT_BASIC_LIB_LIST}
              ${CLHEP}
)

simple_plugin(CRTSimAnalysis module
              icaruscode_CRTData
              icaruscode_CRT
              icaruscode_CRTProducts
              icaruscode_CRTUtils
              larcore_Geometry_Geometry_service
              larcorealg_Geometry
              nusimdata_SimulationBase
              ${ART_FRAMEWORK_SERVICES_REGISTRY}
              ${ART_ROOT_IO_TFILE_SUPPORT} ${ROOT_CORE}
              ${ART_ROOT_IO_TFILESERVICE_SERVICE}
              ${MF_MESSAGELOGGER}
              ${MF_UTILITIES}
              ${ROOT_BASIC_LIB_LIST}
              ${ROOT_GEOM}
              ${ROOT_XMLIO}
              ${ROOT_GDML}
)

simple_plugin(CRTDataAnalysis module
              icaruscode_CRTData
              icaruscode_CRT
              icaruscode_CRTProducts
              larcore_Geometry_Geometry_service
              larcorealg_Geometry
              nusimdata_SimulationBase
              ${ART_FRAMEWORK_SERVICES_REGISTRY}
              ${ART_ROOT_IO_TFILE_SUPPORT} ${ROOT_CORE}
              ${ART_ROOT_IO_TFILESERVICE_SERVICE}
              ${MF_MESSAGELOGGER}
              ${MF_UTILITIES}
              ${ROOT_BASIC_LIB_LIST}
              ${ROOT_GEOM}
              ${ROOT_XMLIO}
              ${ROOT_GDML}
=======
        larcorealg_Geometry
        icaruscode_CRT
        icaruscode_CRTData
        sbnobj_Common_CRT
        ${ART_FRAMEWORK_CORE}
        ${ART_FRAMEWORK_IO_SOURCES}
        ${ART_FRAMEWORK_PRINCIPAL}
        ${ART_ROOT_IO_TFILESERVICE_SERVICE}
        art_Persistency_Provenance
        canvas
        cetlib_except
        lardata_DetectorInfoServices_DetectorClocksServiceStandard_service
        nurandom_RandomUtils_NuRandomService_service
        ${ART_FRAMEWORK_SERVICES_REGISTRY}
        ${ART_FRAMEWORK_SERVICES_OPTIONAL_RANDOMNUMBERGENERATOR_SERVICE}
        ${MF_MESSAGELOGGER}
        ${MF_UTILITIES}
        ${ROOT_BASIC_LIB_LIST}
        ${CLHEP}
        ${CETLIB}
)

simple_plugin(CRTTrackProducer module
        larcorealg_Geometry
        icaruscode_CRT
        icaruscode_CRTData
        sbnobj_Common_CRT
        icaruscode_CRTUtils
        ${ART_FRAMEWORK_CORE}
        ${ART_FRAMEWORK_IO_SOURCES}
        ${ART_FRAMEWORK_PRINCIPAL}
        ${ART_ROOT_IO_TFILESERVICE_SERVICE}
        art_Persistency_Provenance
        canvas
        cetlib_except
        lardata_DetectorInfoServices_DetectorClocksServiceStandard_service
        nurandom_RandomUtils_NuRandomService_service
        ${ART_FRAMEWORK_SERVICES_REGISTRY}
        ${ART_FRAMEWORK_SERVICES_OPTIONAL_RANDOMNUMBERGENERATOR_SERVICE}
        ${MF_MESSAGELOGGER}
        ${MF_UTILITIES}
        ${ROOT_BASIC_LIB_LIST}
        ${CLHEP}
        ${CETLIB}
)

simple_plugin( CRTSimAnalysis module
                        icaruscode_CRTData
                        icaruscode_CRT
                        sbnobj_Common_CRT
                        icaruscode_CRTUtils
                        larcore_Geometry_Geometry_service
                        larcorealg_Geometry
                        nusimdata_SimulationBase
                        ${ART_FRAMEWORK_CORE}
                        ${ART_FRAMEWORK_PRINCIPAL}
                        ${ART_FRAMEWORK_SERVICES_REGISTRY}
                        ${ART_ROOT_IO_TFILE_SUPPORT} ${ROOT_CORE}
                        ${ART_ROOT_IO_TFILESERVICE_SERVICE}
                        art_Persistency_Common
                        art_Persistency_Provenance
                        art_Utilities
                        canvas
                        ${MF_MESSAGELOGGER}
                        ${MF_UTILITIES}
                        cetlib cetlib_except
                        ${ROOT_BASIC_LIB_LIST}
                        ${ROOT_GEOM}
                        ${ROOT_XMLIO}
                        ${ROOT_GDML}              

)

simple_plugin( CRTDataAnalysis module
                        icaruscode_CRTData
                        icaruscode_CRT
                        sbnobj_Common_CRT
                        larcore_Geometry_Geometry_service
                        larcorealg_Geometry
                        nusimdata_SimulationBase
                        ${ART_FRAMEWORK_CORE}
                        ${ART_FRAMEWORK_PRINCIPAL}
                        ${ART_FRAMEWORK_SERVICES_REGISTRY}
                        ${ART_ROOT_IO_TFILE_SUPPORT} ${ROOT_CORE}
                        ${ART_ROOT_IO_TFILESERVICE_SERVICE}
                        art_Persistency_Common
                        art_Persistency_Provenance
                        art_Utilities
                        canvas
                        ${MF_MESSAGELOGGER}
                        ${MF_UTILITIES}
                        cetlib cetlib_except
                        ${ROOT_BASIC_LIB_LIST}
                        ${ROOT_GEOM}
                        ${ROOT_XMLIO}
                        ${ROOT_GDML}              
>>>>>>> 54ebd3a3
)

simple_plugin(CrtOpHitMatchAnalysis module
              icaruscode_CRTData
              icaruscode_CRT
              icaruscode_CRTProducts
              icaruscode_CRTUtils
              larcore_Geometry_Geometry_service
              larcorealg_Geometry
              nusimdata_SimulationBase
              lardataobj_RecoBase
              ${ART_FRAMEWORK_SERVICES_REGISTRY}
              ${ART_ROOT_IO_TFILE_SUPPORT} ${ROOT_CORE}
              ${ART_ROOT_IO_TFILESERVICE_SERVICE}
              lardataalg_DetectorInfo
              ${MF_MESSAGELOGGER}
              ${MF_UTILITIES}
              ${ROOT_BASIC_LIB_LIST}
)

<<<<<<< HEAD
simple_plugin(CRTTruthMatchAnalysis module
              icaruscode_CRTData
              icaruscode_CRT
              icaruscode_CRTProducts
              icaruscode_CRTUtils
              larcore_Geometry_Geometry_service
              larcorealg_Geometry
              nusimdata_SimulationBase
              ${ART_FRAMEWORK_SERVICES_REGISTRY}
              ${ART_ROOT_IO_TFILE_SUPPORT} ${ROOT_CORE}
              ${ART_ROOT_IO_TFILESERVICE_SERVICE}
              ${MF_MESSAGELOGGER}
              ${MF_UTILITIES}
              ${ROOT_BASIC_LIB_LIST}
              ${ROOT_GEOM}
              ${ROOT_XMLIO}
              ${ROOT_GDML}
=======
simple_plugin( CrtOpHitMatchAnalysis module
                        icaruscode_CRTData
                        icaruscode_CRT
                        sbnobj_Common_CRT
                        icaruscode_CRTUtils
                        larcore_Geometry_Geometry_service
                        larcorealg_Geometry
                        nusimdata_SimulationBase
			lardataobj_RecoBase
                        #larsim_MCCheater_PhotonBackTrackerService_service
                        ${ART_FRAMEWORK_CORE}
                        ${ART_FRAMEWORK_PRINCIPAL}
                        ${ART_FRAMEWORK_SERVICES_REGISTRY}
                        ${ART_ROOT_IO_TFILE_SUPPORT} ${ROOT_CORE}
                        ${ART_ROOT_IO_TFILESERVICE_SERVICE}
                        art_Persistency_Common
                        art_Persistency_Provenance
                        art_Utilities
                        canvas
		        lardata_DetectorInfoServices_DetectorClocksServiceStandard_service
                        ${MF_MESSAGELOGGER}
                        ${MF_UTILITIES}
                        cetlib cetlib_except
                        ${ROOT_BASIC_LIB_LIST}

>>>>>>> 54ebd3a3
)

simple_plugin( CRTAutoVeto module
                        icaruscode_CRTData
                        icaruscode_CRT
                        sbnobj_Common_CRT
                        icaruscode_CRTUtils
                        larcore_Geometry_Geometry_service
                        larcorealg_Geometry
                        nusimdata_SimulationBase
                        ${ART_FRAMEWORK_CORE}
                        ${ART_FRAMEWORK_PRINCIPAL}
                        ${ART_FRAMEWORK_SERVICES_REGISTRY}
                        ${ART_ROOT_IO_TFILE_SUPPORT} ${ROOT_CORE}
                        ${ART_ROOT_IO_TFILESERVICE_SERVICE}
                        art_Persistency_Common
                        art_Persistency_Provenance
                        art_Utilities
                        canvas
                        ${MF_MESSAGELOGGER}
                        ${MF_UTILITIES}
                        cetlib cetlib_except
                        ${ROOT_BASIC_LIB_LIST}
                        ${ROOT_GEOM}
                        ${ROOT_XMLIO}
                        ${ROOT_GDML}              
)

<<<<<<< HEAD
simple_plugin( FlashResAna module
=======
simple_plugin( CRTAutoVeto module
                        icaruscode_CRTData
                        icaruscode_CRT
                        sbnobj_Common_CRT
                        icaruscode_CRTUtils
>>>>>>> 54ebd3a3
                        larcore_Geometry_Geometry_service
                        larcorealg_Geometry
                        nusimdata_SimulationBase
                        lardataobj_RecoBase
                        ${ART_FRAMEWORK_CORE}
                        ${ART_FRAMEWORK_PRINCIPAL}
                        ${ART_FRAMEWORK_SERVICES_REGISTRY}
                        ${ART_ROOT_IO_TFILE_SUPPORT} ${ROOT_CORE}
                        ${ART_ROOT_IO_TFILESERVICE_SERVICE}
                        art_Persistency_Common
                        art_Persistency_Provenance
                        art_Utilities
                        canvas
                        ${MF_MESSAGELOGGER}
                        ${MF_UTILITIES}
                        cetlib cetlib_except
                        ${ROOT_BASIC_LIB_LIST}
                        ${ROOT_GEOM}
                        ${ROOT_XMLIO}
                        ${ROOT_GDML}              
)

simple_plugin( PhotBackground module
                        larcore_Geometry_Geometry_service
                        larcorealg_Geometry
                        nusimdata_SimulationBase
                        icaruscode_CRTData
                        icaruscode_CRT
                        icaruscode_CRTProducts
                        icaruscode_CRTUtils
                        ${ART_FRAMEWORK_CORE}
                        ${ART_FRAMEWORK_PRINCIPAL}
                        ${ART_FRAMEWORK_SERVICES_REGISTRY}
                        ${ART_ROOT_IO_TFILE_SUPPORT} ${ROOT_CORE}
                        ${ART_ROOT_IO_TFILESERVICE_SERVICE}
                        art_Persistency_Common
                        art_Persistency_Provenance
                        art_Utilities
                        ${ROOT_BASIC_LIB_LIST}
)

install_headers()
install_fhicl()
install_source()<|MERGE_RESOLUTION|>--- conflicted
+++ resolved
@@ -67,12 +67,11 @@
               ${ROOT_BASIC_LIB_LIST}
 )
 
-<<<<<<< HEAD
 simple_plugin(CRTDetSim module
               larcorealg_Geometry
               icaruscode_CRT
               icaruscode_CRTData
-              icaruscode_CRTProducts
+              sbnobj_Common_CRT
               icaruscode_CRTUtils
               ${ART_ROOT_IO_TFILESERVICE_SERVICE}
               lardataalg_DetectorInfo
@@ -89,7 +88,7 @@
               larcorealg_Geometry
               icaruscode_CRT
               icaruscode_CRTData
-              icaruscode_CRTProducts
+              sbnobj_Common_CRT
               icaruscode_CRTUtils
               ${ART_ROOT_IO_TFILESERVICE_SERVICE}
               lardataalg_DetectorInfo
@@ -100,54 +99,6 @@
               ${MF_UTILITIES}
               ${ROOT_BASIC_LIB_LIST}
               ${CLHEP}
-=======
-simple_plugin( CRTDetSim module
-        larcorealg_Geometry
-        icaruscode_CRT
-        icaruscode_CRTData
-        sbnobj_Common_CRT
-	icaruscode_CRTUtils
-        ${ART_FRAMEWORK_CORE}
-        ${ART_FRAMEWORK_IO_SOURCES}
-        ${ART_FRAMEWORK_PRINCIPAL}
-        ${ART_ROOT_IO_TFILESERVICE_SERVICE}
-        art_Persistency_Provenance
-        canvas
-        cetlib_except
-        lardata_DetectorInfoServices_DetectorClocksServiceStandard_service
-        nurandom_RandomUtils_NuRandomService_service
-        ${ART_FRAMEWORK_SERVICES_REGISTRY}
-        ${ART_FRAMEWORK_SERVICES_OPTIONAL_RANDOMNUMBERGENERATOR_SERVICE}
-        ${MF_MESSAGELOGGER}
-        ${MF_UTILITIES}
-        ${ROOT_BASIC_LIB_LIST}
-        ${CLHEP}
-        ${CETLIB}
-)
-
-simple_plugin( CRTSimHitProducer module
-        larcorealg_Geometry
-        icaruscode_CRT
-        icaruscode_CRTData
-        sbnobj_Common_CRT
-        icaruscode_CRTUtils
-        ${ART_FRAMEWORK_CORE}
-        ${ART_FRAMEWORK_IO_SOURCES}
-        ${ART_FRAMEWORK_PRINCIPAL}
-        ${ART_ROOT_IO_TFILESERVICE_SERVICE}
-        art_Persistency_Provenance
-        canvas
-        cetlib_except
-        lardata_DetectorInfoServices_DetectorClocksServiceStandard_service
-        nurandom_RandomUtils_NuRandomService_service
-        ${ART_FRAMEWORK_SERVICES_REGISTRY}
-        ${ART_FRAMEWORK_SERVICES_OPTIONAL_RANDOMNUMBERGENERATOR_SERVICE}
-        ${MF_MESSAGELOGGER}
-        ${MF_UTILITIES}
-        ${ROOT_BASIC_LIB_LIST}
-        ${CLHEP}
-        ${CETLIB}
->>>>>>> 54ebd3a3
 )
 
 simple_plugin( CRTTrueHitProducer module
@@ -173,11 +124,28 @@
 )
 
 simple_plugin(CRTTzeroProducer module
-<<<<<<< HEAD
-              larcorealg_Geometry
-              icaruscode_CRT
-              icaruscode_CRTData
+              larcorealg_Geometry
+              icaruscode_CRT
+              icaruscode_CRTData
+              sbnobj_Common_CRT
+              ${ART_ROOT_IO_TFILESERVICE_SERVICE}
+              lardataalg_DetectorInfo
+              nurandom_RandomUtils_NuRandomService_service
+              ${ART_FRAMEWORK_SERVICES_REGISTRY}
+              ${ART_FRAMEWORK_SERVICES_OPTIONAL_RANDOMNUMBERGENERATOR_SERVICE}
+              ${MF_MESSAGELOGGER}
+              ${MF_UTILITIES}
+              ${ROOT_BASIC_LIB_LIST}
+              ${CLHEP}
+)
+
+simple_plugin(CRTTrackProducer module
+              larcorealg_Geometry
+              icaruscode_CRT
+              icaruscode_CRTData
+              sbnobj_Common_CRT
               icaruscode_CRTProducts
+              icaruscode_CRTUtils
               ${ART_ROOT_IO_TFILESERVICE_SERVICE}
               lardataalg_DetectorInfo
               nurandom_RandomUtils_NuRandomService_service
@@ -189,26 +157,10 @@
               ${CLHEP}
 )
 
-simple_plugin(CRTTrackProducer module
-              larcorealg_Geometry
-              icaruscode_CRT
-              icaruscode_CRTData
-              icaruscode_CRTProducts
-              icaruscode_CRTUtils
-              ${ART_ROOT_IO_TFILESERVICE_SERVICE}
-              lardataalg_DetectorInfo
-              nurandom_RandomUtils_NuRandomService_service
-              ${ART_FRAMEWORK_SERVICES_REGISTRY}
-              ${ART_FRAMEWORK_SERVICES_OPTIONAL_RANDOMNUMBERGENERATOR_SERVICE}
-              ${MF_MESSAGELOGGER}
-              ${MF_UTILITIES}
-              ${ROOT_BASIC_LIB_LIST}
-              ${CLHEP}
-)
-
 simple_plugin(CRTSimAnalysis module
               icaruscode_CRTData
               icaruscode_CRT
+              sbnobj_Common_CRT
               icaruscode_CRTProducts
               icaruscode_CRTUtils
               larcore_Geometry_Geometry_service
@@ -228,6 +180,7 @@
 simple_plugin(CRTDataAnalysis module
               icaruscode_CRTData
               icaruscode_CRT
+              sbnobj_Common_CRT
               icaruscode_CRTProducts
               larcore_Geometry_Geometry_service
               larcorealg_Geometry
@@ -241,110 +194,12 @@
               ${ROOT_GEOM}
               ${ROOT_XMLIO}
               ${ROOT_GDML}
-=======
-        larcorealg_Geometry
-        icaruscode_CRT
-        icaruscode_CRTData
-        sbnobj_Common_CRT
-        ${ART_FRAMEWORK_CORE}
-        ${ART_FRAMEWORK_IO_SOURCES}
-        ${ART_FRAMEWORK_PRINCIPAL}
-        ${ART_ROOT_IO_TFILESERVICE_SERVICE}
-        art_Persistency_Provenance
-        canvas
-        cetlib_except
-        lardata_DetectorInfoServices_DetectorClocksServiceStandard_service
-        nurandom_RandomUtils_NuRandomService_service
-        ${ART_FRAMEWORK_SERVICES_REGISTRY}
-        ${ART_FRAMEWORK_SERVICES_OPTIONAL_RANDOMNUMBERGENERATOR_SERVICE}
-        ${MF_MESSAGELOGGER}
-        ${MF_UTILITIES}
-        ${ROOT_BASIC_LIB_LIST}
-        ${CLHEP}
-        ${CETLIB}
-)
-
-simple_plugin(CRTTrackProducer module
-        larcorealg_Geometry
-        icaruscode_CRT
-        icaruscode_CRTData
-        sbnobj_Common_CRT
-        icaruscode_CRTUtils
-        ${ART_FRAMEWORK_CORE}
-        ${ART_FRAMEWORK_IO_SOURCES}
-        ${ART_FRAMEWORK_PRINCIPAL}
-        ${ART_ROOT_IO_TFILESERVICE_SERVICE}
-        art_Persistency_Provenance
-        canvas
-        cetlib_except
-        lardata_DetectorInfoServices_DetectorClocksServiceStandard_service
-        nurandom_RandomUtils_NuRandomService_service
-        ${ART_FRAMEWORK_SERVICES_REGISTRY}
-        ${ART_FRAMEWORK_SERVICES_OPTIONAL_RANDOMNUMBERGENERATOR_SERVICE}
-        ${MF_MESSAGELOGGER}
-        ${MF_UTILITIES}
-        ${ROOT_BASIC_LIB_LIST}
-        ${CLHEP}
-        ${CETLIB}
-)
-
-simple_plugin( CRTSimAnalysis module
-                        icaruscode_CRTData
-                        icaruscode_CRT
-                        sbnobj_Common_CRT
-                        icaruscode_CRTUtils
-                        larcore_Geometry_Geometry_service
-                        larcorealg_Geometry
-                        nusimdata_SimulationBase
-                        ${ART_FRAMEWORK_CORE}
-                        ${ART_FRAMEWORK_PRINCIPAL}
-                        ${ART_FRAMEWORK_SERVICES_REGISTRY}
-                        ${ART_ROOT_IO_TFILE_SUPPORT} ${ROOT_CORE}
-                        ${ART_ROOT_IO_TFILESERVICE_SERVICE}
-                        art_Persistency_Common
-                        art_Persistency_Provenance
-                        art_Utilities
-                        canvas
-                        ${MF_MESSAGELOGGER}
-                        ${MF_UTILITIES}
-                        cetlib cetlib_except
-                        ${ROOT_BASIC_LIB_LIST}
-                        ${ROOT_GEOM}
-                        ${ROOT_XMLIO}
-                        ${ROOT_GDML}              
-
-)
-
-simple_plugin( CRTDataAnalysis module
-                        icaruscode_CRTData
-                        icaruscode_CRT
-                        sbnobj_Common_CRT
-                        larcore_Geometry_Geometry_service
-                        larcorealg_Geometry
-                        nusimdata_SimulationBase
-                        ${ART_FRAMEWORK_CORE}
-                        ${ART_FRAMEWORK_PRINCIPAL}
-                        ${ART_FRAMEWORK_SERVICES_REGISTRY}
-                        ${ART_ROOT_IO_TFILE_SUPPORT} ${ROOT_CORE}
-                        ${ART_ROOT_IO_TFILESERVICE_SERVICE}
-                        art_Persistency_Common
-                        art_Persistency_Provenance
-                        art_Utilities
-                        canvas
-                        ${MF_MESSAGELOGGER}
-                        ${MF_UTILITIES}
-                        cetlib cetlib_except
-                        ${ROOT_BASIC_LIB_LIST}
-                        ${ROOT_GEOM}
-                        ${ROOT_XMLIO}
-                        ${ROOT_GDML}              
->>>>>>> 54ebd3a3
 )
 
 simple_plugin(CrtOpHitMatchAnalysis module
               icaruscode_CRTData
               icaruscode_CRT
-              icaruscode_CRTProducts
+              sbnobj_Common_CRT
               icaruscode_CRTUtils
               larcore_Geometry_Geometry_service
               larcorealg_Geometry
@@ -359,11 +214,10 @@
               ${ROOT_BASIC_LIB_LIST}
 )
 
-<<<<<<< HEAD
 simple_plugin(CRTTruthMatchAnalysis module
               icaruscode_CRTData
               icaruscode_CRT
-              icaruscode_CRTProducts
+              sbnobj_Common_CRT
               icaruscode_CRTUtils
               larcore_Geometry_Geometry_service
               larcorealg_Geometry
@@ -377,33 +231,6 @@
               ${ROOT_GEOM}
               ${ROOT_XMLIO}
               ${ROOT_GDML}
-=======
-simple_plugin( CrtOpHitMatchAnalysis module
-                        icaruscode_CRTData
-                        icaruscode_CRT
-                        sbnobj_Common_CRT
-                        icaruscode_CRTUtils
-                        larcore_Geometry_Geometry_service
-                        larcorealg_Geometry
-                        nusimdata_SimulationBase
-			lardataobj_RecoBase
-                        #larsim_MCCheater_PhotonBackTrackerService_service
-                        ${ART_FRAMEWORK_CORE}
-                        ${ART_FRAMEWORK_PRINCIPAL}
-                        ${ART_FRAMEWORK_SERVICES_REGISTRY}
-                        ${ART_ROOT_IO_TFILE_SUPPORT} ${ROOT_CORE}
-                        ${ART_ROOT_IO_TFILESERVICE_SERVICE}
-                        art_Persistency_Common
-                        art_Persistency_Provenance
-                        art_Utilities
-                        canvas
-		        lardata_DetectorInfoServices_DetectorClocksServiceStandard_service
-                        ${MF_MESSAGELOGGER}
-                        ${MF_UTILITIES}
-                        cetlib cetlib_except
-                        ${ROOT_BASIC_LIB_LIST}
-
->>>>>>> 54ebd3a3
 )
 
 simple_plugin( CRTAutoVeto module
@@ -432,15 +259,7 @@
                         ${ROOT_GDML}              
 )
 
-<<<<<<< HEAD
 simple_plugin( FlashResAna module
-=======
-simple_plugin( CRTAutoVeto module
-                        icaruscode_CRTData
-                        icaruscode_CRT
-                        sbnobj_Common_CRT
-                        icaruscode_CRTUtils
->>>>>>> 54ebd3a3
                         larcore_Geometry_Geometry_service
                         larcorealg_Geometry
                         nusimdata_SimulationBase
