////////////////////////////////////////////////////////////////////////
// Class:       DecoderICARUSCRT
// Plugin Type: producer (art v3_06_03)
// File:        DecoderICARUSCRT_module.cc
//
// Generated at Sat May  1 20:19:33 2021 by Biswaranjan Behera using cetskelgen
// from cetlib version v3_11_01.
//
// Thanks to Gianluca Petrillo for helping me on improving the decoder 
////////////////////////////////////////////////////////////////////////

#include "art/Framework/Core/EDProducer.h"
#include "art/Framework/Core/ModuleMacros.h"
#include "art/Framework/Principal/Event.h"
#include "art/Framework/Principal/Handle.h"
#include "art/Framework/Principal/Run.h"
#include "art/Framework/Principal/SubRun.h"
#include "canvas/Utilities/InputTag.h"
#include "fhiclcpp/ParameterSet.h"
#include "messagefacility/MessageLogger/MessageLogger.h"
#include "canvas/Utilities/Exception.h"
#include "canvas/Persistency/Common/Ptr.h" 
#include "canvas/Persistency/Common/PtrVector.h" 
#include "canvas/Persistency/Common/FindManyP.h"
#include "art/Persistency/Common/PtrMaker.h"

#include "sbndaq-artdaq-core/Overlays/Common/BernCRTFragment.hh"
#include "artdaq-core/Data/Fragment.hh"
#include "artdaq-core/Data/ContainerFragment.hh"
#include "sbndaq-artdaq-core/Overlays/FragmentType.hh"
#include "sbndaq-artdaq-core/Overlays/Common/BernCRTTranslator.hh"

#include "icaruscode/Decode/DecoderTools/IDecoder.h"
#include "icaruscode/Decode/ChannelMapping/IICARUSChannelMap.h"

#include "sbnobj/ICARUS/CRT/CRTData.hh"

#include "art_root_io/TFileService.h"
#include "art_root_io/TFileDirectory.h"

#include "TH1F.h"
#include "TNtuple.h"

#include <memory>
#include <algorithm>
#include <cassert>
#include <cmath>
#include <fstream>
#include <iomanip>
#include <vector>
#include <iostream>
#include<stdlib.h>
#include <map>

namespace crt {
  class DecoderICARUSCRT;
}


class crt::DecoderICARUSCRT : public art::EDProducer {
public:
  explicit DecoderICARUSCRT(fhicl::ParameterSet const& p);
  // The compiler-generated destructor is fine for non-base
  // classes without bare pointers or other resource use.

  // Plugins should not be copied or assigned.
  DecoderICARUSCRT(DecoderICARUSCRT const&) = delete;
  DecoderICARUSCRT(DecoderICARUSCRT&&) = delete;
  DecoderICARUSCRT& operator=(DecoderICARUSCRT const&) = delete;
  DecoderICARUSCRT& operator=(DecoderICARUSCRT&&) = delete;

  // Required functions.
  void produce(art::Event& evt) override;

private:
  uint64_t CalculateTimestamp(icarus::crt::BernCRTTranslator& hit);

  // Declare member data here.
  const icarusDB::IICARUSChannelMap* fChannelMap = nullptr;

  std::map<uint8_t, int32_t> FEB_delay; //<mac5, delay in ns>
};


crt::DecoderICARUSCRT::DecoderICARUSCRT(fhicl::ParameterSet const& p)
  : EDProducer{p}
{
  fChannelMap = art::ServiceHandle<icarusDB::IICARUSChannelMap const>{}.get();
  produces< std::vector<icarus::crt::CRTData> >();

  std::vector<std::vector<int32_t> > delays =  p.get<std::vector<std::vector<int32_t> > >("FEB_delay");
  for(auto & feb : delays) {
    int32_t & mac = feb[0];
    int32_t & d   = feb[1];
    FEB_delay[mac] = d;
  }
}

uint64_t crt::DecoderICARUSCRT::CalculateTimestamp(icarus::crt::BernCRTTranslator& hit) {
  /**
   * Calculate timestamp based on nanosecond from FEB and poll times measured by server
   * see: https://sbn-docdb.fnal.gov/cgi-bin/private/DisplayMeeting?sessionid=7783
   */
  int32_t ts0  = hit.ts0; //must be signed int

  //add PPS cable length offset modulo 1s
  if(!hit.IsReference_TS0() && !hit.IsReference_TS1()) { //don't correct reference T0 and T1 hits for cable length
    try {
      ts0 = (ts0 + FEB_delay.at(hit.mac5)) % (1'000'000'000);
    } catch(const std::out_of_range & e) {
      TLOG(TLVL_ERROR)<<"CRT MAC "<<(int)(hit.mac5)<<" not found in the FEB_delay array!!! Please update FEB_delay FHiCL file";
      throw e;
    }
    if(ts0 < 0) ts0 += 1000'000'000; //just in case the cable offset is negative (should be positive normally)
  }

  uint64_t mean_poll_time = hit.last_poll_start/2 + hit.this_poll_end/2;
  int mean_poll_time_ns = mean_poll_time % (1000'000'000); 
  
  return mean_poll_time - mean_poll_time_ns + ts0
    + (ts0 - mean_poll_time_ns < -500'000'000) * 1000'000'000
    - (ts0 - mean_poll_time_ns >  500'000'000) * 1000'000'000;
}

void crt::DecoderICARUSCRT::produce(art::Event& evt)
{

  // Implementation of required member function here.'
  //  std::unique_ptr< std::vector<icarus::crt::CRTData> > crtdata( new std::vector<icarus::crt::CRTData>);
  //auto crtdata = std::make_unique<std::vector<icarus::crt::CRTData>>();
  
  //WK 09/02/21. Update to BernCRTTranslator in sbndaq_artdaq_core
  std::vector<icarus::crt::BernCRTTranslator> hit_vector;

  auto fragmentHandles = evt.getMany<artdaq::Fragments>();
  for (auto  handle : fragmentHandles) {
    if (!handle.isValid() || handle->size() == 0)
      continue;

    auto this_hit_vector = icarus::crt::BernCRTTranslator::getCRTData(*handle);

    hit_vector.insert(hit_vector.end(),this_hit_vector.begin(),this_hit_vector.end());

  }

  struct Recipe_t {

    unsigned int destMac5;
    unsigned int firstSourceChannel;
    unsigned int lastSourceChannel;
    unsigned int firstDestChannel;
    unsigned int lastDestChannel;

    int direction; // +1 or -1

  };

  // vector: Mac5 -> its CRT data
<<<<<<< HEAD
  //std::vector<icarus::crt::CRTData> allCRTdata ( 305 + 1); // TODO size this correctly!
  std::vector<icarus::crt::CRTData> allCRTdata;
=======
  std::vector<icarus::crt::CRTData> allCRTdata;
  
  std::cout << "Hit_vector.size(): " << hit_vector.size() << "\n";
>>>>>>> 3cfa64e0
  for (auto & hit : hit_vector){

    std::array<Recipe_t, 3U> allRecipes;
    //
    // fill the recipe
    //
    if (!((hit.mac5 >= 88 && hit.mac5 <= 91)
          || hit.mac5 == 96 || hit.mac5 == 97
          || hit.mac5 ==  1 || hit.mac5 ==  3
          || hit.mac5 ==  6 || hit.mac5 ==  7)) { // look for FEB those are not between 88 to 91

      int const destMac5 = fChannelMap->getSimMacAddress(hit.mac5);

      Recipe_t recipe;

      //
      // first block of 10 channels from source
      //
      recipe.destMac5 = destMac5;

      recipe.firstSourceChannel =  2;
      recipe.lastSourceChannel  = 11;

      recipe.firstDestChannel   =  0;
      recipe.lastDestChannel    =  9;
      recipe.direction          = +1;
      allRecipes[0] = recipe;

      //
      // second block of 10 channels from source
      //
      recipe.destMac5 = destMac5;
      recipe.firstSourceChannel = 12;
      recipe.lastSourceChannel  = 21;

      recipe.firstDestChannel   = 10;
      recipe.lastDestChannel    = 19;
      recipe.direction          = +1;
      allRecipes[1] = recipe;

      //
      // third block of 10 channels from source
      //
      recipe.destMac5 = destMac5;
      recipe.firstSourceChannel  = 22;
      recipe.lastSourceChannel   = 31;

      recipe.firstDestChannel    = 20;
      recipe.lastDestChannel     = 29;
      recipe.direction           = +1;
      allRecipes[2] = recipe;


    } // "normal assignment"
    else if (hit.mac5 ==  97) { // south wall - east side top horizontal module channels are reversed

      int const destMac5 = fChannelMap->getSimMacAddress(hit.mac5);

      Recipe_t recipe;

      //
      // first block of 10 channels from source
      //
      recipe.destMac5 = destMac5;

      recipe.firstSourceChannel =  2;
      recipe.lastSourceChannel  = 11;

      recipe.firstDestChannel   =  0;
      recipe.lastDestChannel    =  9;
      recipe.direction          = +1;
      allRecipes[0] = recipe;

      //
      // second block of 10 channels from source
      //
      recipe.destMac5 = destMac5;
      recipe.firstSourceChannel = 12;
      recipe.lastSourceChannel  = 21;

      recipe.firstDestChannel   = 10;
      recipe.lastDestChannel    = 19;
      recipe.direction          = +1;
      allRecipes[1] = recipe;

      //
      // third block of 10 channels from source
      //
      recipe.destMac5 = destMac5;
      recipe.firstSourceChannel  = 22;
      recipe.lastSourceChannel   = 31;

      recipe.firstDestChannel    = 29;
      recipe.lastDestChannel     = 20;
      recipe.direction           = -1;
      allRecipes[2] = recipe;


    }
    else if (hit.mac5 == 1 || hit.mac5 == 3 ||
             hit.mac5 == 6 || hit.mac5 == 7 ||
             hit.mac5 == 96) { // north wall inner layer and south wall west side top three horizontal layer orientation is reversed

      int const destMac5 = fChannelMap->getSimMacAddress(hit.mac5);

      Recipe_t recipe;

      //
      // first block of 10 channels from source
      //
      recipe.destMac5 = destMac5;

      recipe.firstSourceChannel  =  2;
      recipe.lastSourceChannel   = 11;

      recipe.firstDestChannel    =  9;
      recipe.lastDestChannel     =  0;
      recipe.direction           = -1;
      allRecipes[0] = recipe;

      //
      // second block of 10 channels from source
      //
      recipe.destMac5 = destMac5;
      recipe.firstSourceChannel = 12;
      recipe.lastSourceChannel  = 21;

      recipe.firstDestChannel   = 19;
      recipe.lastDestChannel    = 10;
      recipe.direction          = -1;
      allRecipes[1] = recipe;

      //
      // third block of 10 channels from source: special mapping
      //
      recipe.destMac5 = destMac5;
      recipe.firstSourceChannel = 22;
      recipe.lastSourceChannel  = 31;
    
      recipe.firstDestChannel   = 29;
      recipe.lastDestChannel    = 20;
      recipe.direction          = -1;
      allRecipes[2] = recipe;

    }
    else if (hit.mac5 == 88) {

      int const destMac5 = fChannelMap->getSimMacAddress(hit.mac5);

      Recipe_t recipe;

      //
      // first block of 10 channels from source
      //
      recipe.destMac5 = 79;

      recipe.firstSourceChannel  =  2;
      recipe.lastSourceChannel   = 11;

      recipe.firstDestChannel    =  29;
      recipe.lastDestChannel     =  20;
      recipe.direction           =  -1;
      allRecipes[0] = recipe;

      //
      // second block of 10 channels from source
      //
      recipe.destMac5 = destMac5;
      recipe.firstSourceChannel = 12;
      recipe.lastSourceChannel  = 21;

      recipe.firstDestChannel   = 10;
      recipe.lastDestChannel    = 19;
      recipe.direction          = +1;
      allRecipes[1] = recipe;

      //
      // third block of 10 channels from source: special mapping
      //
      recipe.destMac5 = destMac5;
      recipe.firstSourceChannel = 22;
      recipe.lastSourceChannel  = 31;

       recipe.firstDestChannel   =  0;
      recipe.lastDestChannel    =  9;
      recipe.direction          = +1;
      allRecipes[2] = recipe;

    }
    else if ((hit.mac5 >= 89) && (hit.mac5 <= 91)) {

      int const destMac5 = fChannelMap->getSimMacAddress(hit.mac5);

      Recipe_t recipe;

      //
      // first block of 10 channels from source
      //
      recipe.destMac5 = destMac5;

      recipe.firstSourceChannel  =  2;
      recipe.lastSourceChannel   = 11;

      recipe.firstDestChannel    = 19;
      recipe.lastDestChannel     = 10;
      recipe.direction           = -1;
      allRecipes[0] = recipe;

      //
      // second block of 10 channels from source
      //
     
      recipe.destMac5 = destMac5;
      recipe.firstSourceChannel = 12;
      recipe.lastSourceChannel  = 21;

      recipe.firstDestChannel   =  9;
      recipe.lastDestChannel    =  0;
      recipe.direction          = -1;
      allRecipes[1] = recipe;

      //
      // third block of 10 channels from source: special mapping
      //
      recipe.destMac5 = destMac5 - 1;
      recipe.firstSourceChannel  = 22;
      recipe.lastSourceChannel   = 31;

      recipe.firstDestChannel    = 29;
      recipe.lastDestChannel     = 20;
      recipe.direction           = -1;

      allRecipes[2] = recipe;

    } // if not 88

    //
    // cook the crtdata
    //
    for (Recipe_t const& recipe: allRecipes) {
      if (recipe.firstSourceChannel == recipe.lastSourceChannel) continue;

<<<<<<< HEAD
      //icarus::crt::CRTData& data = allCRTdata.at(recipe.destMac5);
=======
>>>>>>> 3cfa64e0
      icarus::crt::CRTData data;
      data.fMac5  = recipe.destMac5;
      data.fTs0   = CalculateTimestamp(hit);
      data.fTs1   = hit.ts1;
<<<<<<< HEAD

      data.fFlags                   = hit.flags;
      data.fThis_poll_start         = hit.this_poll_start;
      data.fLast_poll_start         = hit.last_poll_start;
      data.fHits_in_poll            = hit.hits_in_poll;

      data.fCoinc                   = hit.coinc;

      data.fLast_accepted_timestamp = hit.last_accepted_timestamp;
      data.fLost_hits               = hit.lost_hits;

=======
      
      //data.coinc    = hit.coinc;
>>>>>>> origin

      unsigned destCh = recipe.firstDestChannel;
      for (unsigned srcCh = recipe.firstSourceChannel; srcCh <= recipe.lastSourceChannel; ++srcCh) {

        data.fAdc[destCh] = hit.adc[srcCh];
        destCh += recipe.direction; // increase or decrease the source

      }
      allCRTdata.push_back(data);
    } // for all recipes

  } // for all input data
  std::cout << "allCRTdata.size(): " << allCRTdata.size() << "\n";
  // move the data which is actually present in the final data product
  auto crtdata = std::make_unique<std::vector<icarus::crt::CRTData>>();
  for (icarus::crt::CRTData& crtDataElem: allCRTdata) {
    if (crtDataElem.fMac5 == 0) continue; // not a valid Mac5, data is not present
    crtdata->push_back(std::move(crtDataElem));
    std::cout << "fMac5:  " << std::dec <<(int)crtDataElem.fMac5 << "\n";
    std::cout << "fEntry: " << crtDataElem.fEntry << "\n";
    std::cout << "fTs0:   " << crtDataElem.fTs0 << "\n";
    std::cout << "fTs1:   " << crtDataElem.fTs1 << "\n";
    std::cout << "\t[#ch]: ADC  ";
    for(size_t i_c=0; i_c<32; ++i_c){
      std::cout << "\t  ["<<std::setw(2)<<i_c<<"]: " <<std::setw(4)<< crtDataElem.fAdc[i_c];
    }
    std::cout << "\n------\n";
  }

  evt.put(std::move(crtdata));

}

DEFINE_ART_MODULE(crt::DecoderICARUSCRT)<|MERGE_RESOLUTION|>--- conflicted
+++ resolved
@@ -156,14 +156,8 @@
   };
 
   // vector: Mac5 -> its CRT data
-<<<<<<< HEAD
-  //std::vector<icarus::crt::CRTData> allCRTdata ( 305 + 1); // TODO size this correctly!
-  std::vector<icarus::crt::CRTData> allCRTdata;
-=======
   std::vector<icarus::crt::CRTData> allCRTdata;
   
-  std::cout << "Hit_vector.size(): " << hit_vector.size() << "\n";
->>>>>>> 3cfa64e0
   for (auto & hit : hit_vector){
 
     std::array<Recipe_t, 3U> allRecipes;
@@ -406,16 +400,11 @@
     for (Recipe_t const& recipe: allRecipes) {
       if (recipe.firstSourceChannel == recipe.lastSourceChannel) continue;
 
-<<<<<<< HEAD
-      //icarus::crt::CRTData& data = allCRTdata.at(recipe.destMac5);
-=======
->>>>>>> 3cfa64e0
+
       icarus::crt::CRTData data;
       data.fMac5  = recipe.destMac5;
       data.fTs0   = CalculateTimestamp(hit);
       data.fTs1   = hit.ts1;
-<<<<<<< HEAD
-
       data.fFlags                   = hit.flags;
       data.fThis_poll_start         = hit.this_poll_start;
       data.fLast_poll_start         = hit.last_poll_start;
@@ -426,10 +415,6 @@
       data.fLast_accepted_timestamp = hit.last_accepted_timestamp;
       data.fLost_hits               = hit.lost_hits;
 
-=======
-      
-      //data.coinc    = hit.coinc;
->>>>>>> origin
 
       unsigned destCh = recipe.firstDestChannel;
       for (unsigned srcCh = recipe.firstSourceChannel; srcCh <= recipe.lastSourceChannel; ++srcCh) {
