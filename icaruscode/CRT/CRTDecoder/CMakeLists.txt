--- conflicted
+++ resolved
@@ -103,7 +103,6 @@
 	CRT_PREPROCESS_TREE
 )
 
-<<<<<<< HEAD
 art_make_library(
     LIBRARY_NAME
         BERN_CRT_TRANSLATOR
@@ -120,8 +119,6 @@
         artdaq_core::artdaq-core_Data
 )
 
-=======
->>>>>>> 510bb500
 install_headers()
 install_source()
 
@@ -132,12 +129,7 @@
   ${ROOT_BASIC_LIB_LIST}
         ${ARTDAQ-CORE_UTILITIES}
   sbndaq-artdaq-core_Overlays_Common 
-<<<<<<< HEAD
-  artdaq_core::artdaq-core_Data
-  BERN_CRT_TRANSLATOR
-=======
   artdaq-core_Data
->>>>>>> 510bb500
 )
 
 simple_plugin( CrtNoiseMonTool "module"
@@ -149,12 +141,7 @@
   ${ROOT_BASIC_LIB_LIST}
         ${ARTDAQ-CORE_UTILITIES}
   sbndaq-artdaq-core_Overlays_Common 
-<<<<<<< HEAD
-  artdaq_core::artdaq-core_Data
-  BERN_CRT_TRANSLATOR
-=======
   artdaq-core_Data
->>>>>>> 510bb500
 )
 
 simple_plugin( CrtCalAnalysis "module"
@@ -205,12 +192,7 @@
   ${ROOT_BASIC_LIB_LIST}
   ${ARTDAQ-CORE_UTILITIES}
   sbndaq-artdaq-core_Overlays_Common
-<<<<<<< HEAD
-  artdaq_core::artdaq-core_Data
-  BERN_CRT_TRANSLATOR
-=======
   artdaq-core_Data
->>>>>>> 510bb500
   sbnobj_Common_CRT
 )
 
