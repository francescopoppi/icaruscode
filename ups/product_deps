--- conflicted
+++ resolved
@@ -2,12 +2,7 @@
 
 # The *parent* line must the first non-commented line and defines this product and version
 # The version must be of the form vxx_yy_zz (e.g. v01_02_03)
-<<<<<<< HEAD
-
-parent icaruscode v09_41_00
-=======
 parent icaruscode v09_42_03
->>>>>>> f8bb83f4
 
 defaultqual e20
 
@@ -42,14 +37,8 @@
 # Add the dependent product and version
 
 product                   version
-<<<<<<< HEAD
-sbncode                   v09_41_00
-icarusalg                 v09_41_00
-
-=======
 sbncode                   v09_42_03
 icarusalg                 v09_42_00
->>>>>>> f8bb83f4
 icarusutil                v09_37_01
 icarus_signal_processing  v09_37_01
 icarus_data               v09_42_00
